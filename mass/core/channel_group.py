--- conflicted
+++ resolved
@@ -125,7 +125,6 @@
         ['calibration', ['in', 'out'], 'in'],
         ]
 
-<<<<<<< HEAD
     __cut_boolean_field_desc_dtype = np.dtype([("name", np.bytes_, 64),
                                                ("mask", np.uint32)])
     __cut_categorical_field_desc_dtype = np.dtype([("name", np.bytes_, 64),
@@ -133,15 +132,6 @@
                                                    ("mask", np.uint32)])
     __cut_category_list_dtype = np.dtype([("field", np.bytes_, 64),
                                           ("category", np.bytes_, 64),
-=======
-    __cut_boolean_field_desc_dtype = np.dtype([("name", np.str_, 64),
-                                               ("mask", np.uint32)])
-    __cut_categorical_field_desc_dtype = np.dtype([("name", np.str_, 64),
-                                                   ("pos", np.uint8),
-                                                   ("mask", np.uint32)])
-    __cut_category_list_dtype = np.dtype([("field", np.str_, 64),
-                                          ("category", np.str_, 64),
->>>>>>> 665122f9
                                           ("index", np.uint8)])
 
     def __init__(self, filenames, noise_filenames=None, noise_only=False,
@@ -270,22 +260,14 @@
 
     def cut_field_categories(self, field_name):
         category_list = self.cut_category_list
-<<<<<<< HEAD
 
         return {name.decode(): index for field, name, index in category_list if field == field_name.encode()}
-=======
-        return {name: index for field, name, index in category_list if field == field_name}
->>>>>>> 665122f9
 
     def register_boolean_cut_fields(self, *names):
         num_used_bits = self.cut_num_used_bits
         boolean_fields = self.boolean_cut_desc
 
-<<<<<<< HEAD
         new_fields = [n.encode() for n in names if n.encode() not in boolean_fields["name"]]
-=======
-        new_fields = [name for name in names if name not in boolean_fields["name"]]
->>>>>>> 665122f9
 
         if new_fields:
             new_boolean_field_desc = np.array([(name, 1 << (i + num_used_bits)) for i, name in enumerate(new_fields)],
@@ -296,7 +278,6 @@
 
     def register_categorical_cut_field(self, name, categories, default="uncategorized"):
         categorical_fields = self.categorical_cut_desc
-<<<<<<< HEAD
         if name.encode() in categorical_fields["name"]:
             return
 
@@ -305,20 +286,10 @@
 
         # if the default category is already included, it's temporarily removed from the category_list
         # and insert into at the head of the category_list.
-=======
-        if name in categorical_fields["name"]:
-            return
-
-        category_list = list(categories)
-
-        # if the default category is already included, it's temporarily removed from the category_list
-        # and insert into the head of the category_list.
->>>>>>> 665122f9
         if default in category_list:
             category_list.remove(default)
         category_list.insert(0, default)
 
-<<<<<<< HEAD
         # Updates the 'cut_category_list' attribute
         new_list = np.array([(name.encode(), category.encode(), i) for i, category in enumerate(category_list)],
                             dtype=self.__cut_category_list_dtype)
@@ -326,21 +297,11 @@
                                             new_list])
 
         # Needs to update the 'cut_categorical_field_desc' attribute.
-=======
-        new_list = np.array([(name, category, i) for i, category in enumerate(category_list)],
-                            dtype=self.__cut_category_list_dtype)
-        self.cut_category_list = np.hstack([self.cut_category_list,
-                                            new_list])
->>>>>>> 665122f9
         num_bits = 1
         while (1 << num_bits) < len(category_list):
             num_bits += 1
 
-<<<<<<< HEAD
         field_desc_item = np.array([(name.encode(),
-=======
-        field_desc_item = np.array([(name,
->>>>>>> 665122f9
                                      self.cut_num_used_bits,
                                      ((1 << num_bits) - 1) << self.cut_num_used_bits)],
                                    dtype=self.__cut_categorical_field_desc_dtype)
@@ -587,13 +548,8 @@
     def sample2segnum(self, samplenum):
         """Returns the segment number of sample number <samplenum>."""
         if samplenum >= self.nPulses:
-<<<<<<< HEAD
             samplenum = self.nPulses - 1
         return samplenum // self.pulses_per_seg
-=======
-            samplenum = self.nPulses-1
-        return samplenum/self.pulses_per_seg
->>>>>>> 665122f9
 
     def segnum2sample_range(self, segnum):
         """Return the (first,end) sample numbers of the segment numbered <segnum>.
@@ -627,17 +583,10 @@
         self._allowed_segnums = allowed_segnums
 
         if ranges is not None:
-<<<<<<< HEAD
             print('Warning!  This feature is only half-complete.  Currently, granularity is limited.')
             print('   Only full "segments" of size %d records can be ignored.' % self.pulses_per_seg)
             print('   Will use %d segments and ignore %d.' % (self._allowed_segnums.sum(),
                                                               self.n_segments-self._allowed_segnums.sum()))
-=======
-            print 'Warning!  This feature is only half-complete.  Currently, granularity is limited.'
-            print '   Only full "segments" of size %d records can be ignored.' % self.pulses_per_seg
-            print '   Will use %d segments and ignore %d.' % (self._allowed_segnums.sum(),
-                                                              self.n_segments-self._allowed_segnums.sum())
->>>>>>> 665122f9
 
     def iter_segments(self, first_seg=0, end_seg=-1, sample_mask=None, segment_mask=None):
         if self._allowed_segnums is None:
@@ -653,19 +602,11 @@
                 if b > len(sample_mask):
                     b = len(sample_mask)
                 if not sample_mask[a:b].any():
-<<<<<<< HEAD
                     print('We can skip segment %4d' % i)
                     continue  # Don't need anything in this segment.  Sweet!
             if segment_mask is not None:
                 if not segment_mask[i]:
                     print('We can skip segment %4d' % i)
-=======
-                    print 'We can skip segment %4d' % i
-                    continue  # Don't need anything in this segment.  Sweet!
-            if segment_mask is not None:
-                if not segment_mask[i]:
-                    print 'We can skip segment %4d' % i
->>>>>>> 665122f9
                     continue  # Don't need anything in this segment.  Sweet!
             first_rnum, end_rnum = self.read_segment(i)
             yield first_rnum, end_rnum
@@ -741,11 +682,7 @@
         else:
             dataset = self.datasets[dataset_num]
             if chan_num is not None:
-<<<<<<< HEAD
                 print("Cannot find chan_num[%d], so using dataset #%d" % (chan_num, dataset_num))
-=======
-                print "Cannot find chan_num[%d], so using dataset #%d" % (chan_num, dataset_num)
->>>>>>> 665122f9
         return dataset.plot_traces(pulsenums, pulse_summary, axis, difference,
                                    residual, valid_status)
 
@@ -805,11 +742,7 @@
         plt.clf()
         ny_plots = len(datasets)
         for i, (channum, ds) in enumerate(zip(dataset_numbers, datasets)):
-<<<<<<< HEAD
             print('TES%2d ' % channum),
-=======
-            print 'TES%2d ' % channum,
->>>>>>> 665122f9
 
             # Convert "uncut" or "cut" to array of all good or all bad data
             if isinstance(valid, str):
@@ -839,11 +772,7 @@
                     if downsample < 1:
                         downsample = 1
                 hour = ds.p_timestamp[::downsample]/3600.0
-<<<<<<< HEAD
             print(" (%d records; %d in scatter plots)" % (nrecs, hour.shape[0]))
-=======
-            print " (%d records; %d in scatter plots)" % (nrecs, hour.shape[0])
->>>>>>> 665122f9
 
             (vect, label, color, default_limits) = plottable
             if hist_limits is None:
@@ -1117,11 +1046,7 @@
             gain = ds.gain
             _ = plt.hist(ds.p_pulse_average[ds.cuts.good()]/gain, 200,
                          [meangain*.8, meangain*1.2], alpha=0.5)
-<<<<<<< HEAD
             print(ds.p_pulse_average[ds.cuts.good()].mean())
-=======
-            print ds.p_pulse_average[ds.cuts.good()].mean()
->>>>>>> 665122f9
         return meangain
 
     def set_gains(self, gains):
@@ -1169,11 +1094,7 @@
                     h5grp.attrs['fmax'] = f.fmax
                 h5grp.attrs['peak'] = f.peak_signal
                 h5grp.attrs['shorten'] = f.shorten
-<<<<<<< HEAD
                 for k, v in ds.filter.__dict__.items():
-=======
-                for k, v in ds.filter.__dict__.iteritems():
->>>>>>> 665122f9
                     if not k.startswith("filt_"):
                         continue
                     if k in h5grp:
@@ -1283,11 +1204,7 @@
                         pfx = '%g' % pf.x
                     except TypeError:
                         continue
-<<<<<<< HEAD
                     print('Click on line #%d at %s' % (i+1, pfx))
-=======
-                    print 'Click on line #%d at %s' % (i+1, pfx)
->>>>>>> 665122f9
                     x.append(pf.x)
                     break
             del pf
@@ -1301,11 +1218,7 @@
         if energy is None:
             energy = mass.calibration.energy_calibration.STANDARD_FEATURES[name]
 
-<<<<<<< HEAD
         print("Please click with the mouse on each channel's histogram at the %s line" % name)
-=======
-        print "Please click with the mouse on each channel's histogram at the %s line" % name
->>>>>>> 665122f9
         xvalues = self.find_features_with_mouse(channame=channame, nclicks=1,
                                                 prange=prange, trange=trange).ravel()
         for ds, xval in zip(self.datasets, xvalues):
@@ -1323,13 +1236,8 @@
             npulse = np.arange(len(good))[good][-1] - good.argmax() + 1
             rate = (npulse-1.0)/dt
 #            grate = (ng-1.0)/dt
-<<<<<<< HEAD
             print('chan %2d %6d pulses (%6.3f Hz over %6.4f hr) %6.3f%% good' %
                   (ds.channum, npulse, rate, dt/3600., 100.0*ng/npulse))
-=======
-            print 'chan %2d %6d pulses (%6.3f Hz over %6.4f hr) %6.3f%% good' % \
-                  (ds.channum, npulse, rate, dt/3600., 100.0*ng/npulse)
->>>>>>> 665122f9
 
     def plot_noise_autocorrelation(self, axis=None, channels=None, cmap=None):
         """Compare the noise autocorrelation functions.
@@ -1476,25 +1384,15 @@
         for ds in self:
             ds.apply_cuts(cuts, forceNew)
 
-<<<<<<< HEAD
     def avg_pulses_auto_masks(self, max_pulses_to_use=7000, forceNew=False):
-=======
-    def avg_pulses_auto_masks(self, max_pulses_to_use=7000):
->>>>>>> 665122f9
         median_pulse_avg = np.array([np.median(ds.p_pulse_average[ds.good()]) for ds in self])
         masks = self.make_masks([.95, 1.05], use_gains=True, gains=median_pulse_avg)
         for m in masks:
             if len(m) > max_pulses_to_use:
                 m[max_pulses_to_use:] = False
-<<<<<<< HEAD
         self.compute_average_pulse(masks, forceNew=forceNew)
 
-    def drift_correct(self, forceNew=False):
-=======
-        self.compute_average_pulse(masks)
-
     def drift_correct(self, forceNew=False, category=None):
->>>>>>> 665122f9
         for ds in self:
             try:
                 ds.drift_correct(forceNew, category)
@@ -1502,11 +1400,7 @@
                 self.set_chan_bad(ds.channum, "failed drift correct")
 
     def phase_correct2014(self, typical_resolution, maximum_num_records=50000,
-<<<<<<< HEAD
-                          plot=False, forceNew=False, pre_sanitize_p_filt_phase=True):
-=======
                           plot=False, forceNew=False, pre_sanitize_p_filt_phase=True, category=None):
->>>>>>> 665122f9
         if pre_sanitize_p_filt_phase:
             self.sanitize_p_filt_phase()
         for ds in self:
@@ -1524,20 +1418,12 @@
 
     def calibrate(self, attr, line_names, name_ext="", size_related_to_energy_resolution=10,
                   fit_range_ev=200, excl=(), plot_on_fail=False,
-<<<<<<< HEAD
-                  bin_size_ev=2, calibration_category=None, forceNew=False):
-=======
                   bin_size_ev=2, category=None, forceNew=False):
->>>>>>> 665122f9
         for ds in self:
             try:
                 ds.calibrate(attr, line_names, name_ext, size_related_to_energy_resolution,
                              fit_range_ev, excl, plot_on_fail,
-<<<<<<< HEAD
-                             bin_size_ev, calibration_category, forceNew)
-=======
                              bin_size_ev, category, forceNew)
->>>>>>> 665122f9
             except:
                 self.set_chan_bad(ds.channum, "failed calibration %s" % attr+name_ext)
         self.convert_to_energy(attr, attr+name_ext)
@@ -1648,22 +1534,14 @@
             g = ds.cuts.good()
             vetotimes = np.asarray(ds.p_timestamp[g]*1e3-ms0, dtype=np.int64)
             vetotimes[vetotimes < 0] = 0
-<<<<<<< HEAD
             print(vetotimes, len(vetotimes), 1.0e3*ds.nPulses/(ms9-ms0)),
-=======
-            print vetotimes, len(vetotimes), 1.0e3*ds.nPulses/(ms9-ms0),
->>>>>>> 665122f9
             a, b = window_ms
             b += 1
             for t in vetotimes:
                 self.nhits[t+a:t+b] += 1
 
             pileuptimes = vetotimes[ds.p_postpeak_deriv[g] > pileup_limit]
-<<<<<<< HEAD
             print(len(pileuptimes))
-=======
-            print len(pileuptimes)
->>>>>>> 665122f9
             for t in pileuptimes:
                 self.nhits[t+b:t+b+8] += 1
 

"""
channel_group.py

Part of the Microcalorimeter Analysis Software System (MASS).

This module defines classes that handle one or more TES data streams
together.  While these classes are indispensable for code-
division multiplexed (CDM) systems, they are also useful for the
simpler time-division multiplexed (TDM) systems in that they allow
the same interface to handle both types of data.

That's the goal, at least.

Notice that no one has used CDM data from 2012 to present (June 2014),
so I moved the CDMGroup class to mass.nonstandard.CDM module. Still, I
am preserving the separation of BaseChannelGroup (methods common to TDM
or CDM data) and TESGroup (for TDM data only).

Author: Joe Fowler, NIST

Started March 2, 2011
"""
import numpy as np
import matplotlib.pylab as plt
import os
import h5py

import mass.core.analysis_algorithms
import mass.calibration.energy_calibration
import mass.nonstandard.CDM

from mass.core.channel import MicrocalDataSet, PulseRecords, NoiseRecords
from mass.core.optimal_filtering import Filter
from mass.core.utilities import InlineUpdater


class FilterCanvas(object):
    pass


def _generate_hdf5_filename(rawname):
    """Generate the appropriate HDF5 filename based on a file's LJH name.
    Takes /path/to/data_chan33.ljh --> /path/to/data_mass.hdf5"""
    import re
    fparts = re.split(r"_chan\d+", rawname)
    prefix_path = fparts[0]
    if rawname.endswith("noi"):
        prefix_path += '_noise'
    return prefix_path + "_mass.hdf5"


def RestoreTESGroup(hdf5filename, hdf5noisename=None):
    """Generate a TESGroup object from a data summary HDF5 filename 'hdf5filename'
    and optionally an 'hdf5noisename', though the latter can often be inferred from
    the noise raw filenames, which are stored in the pulse HDF5 file (assuming you
    aren't doing something weird).

    TODO: make this function accept a sequence of channel numbers and load only those
    channels into the TESGroup.
    """
    pulsefiles = []
    channum = []
    noisefiles = []
    generated_noise_hdf5_name = None

    h5file = h5py.File(hdf5filename, "r")
    for name, group in h5file.iteritems():
        if not name.startswith("chan"):
            continue
        pulsefiles.append(group.attrs['filename'])
        channum.append(group.attrs['channum'])

        if hdf5noisename is None:
            fname = group.attrs['noise_filename']
            if generated_noise_hdf5_name is None:
                generated_noise_hdf5_name = _generate_hdf5_filename(fname)
            elif generated_noise_hdf5_name != _generate_hdf5_filename(fname):
                raise RuntimeError("""The implied HDF5 noise files names are not the same for all channels.
                The first channel implies '%s'
                and another implies '%s'.
                Instead, you should run RestoreTESGroup with an explicit hdf5noisename argument.""" %
                                   (generated_noise_hdf5_name, _generate_hdf5_filename(fname)))
            noisefiles.append(fname)
    h5file.close()

    if hdf5noisename is not None:
        h5file = h5py.File(hdf5noisename, "r")
        for ch in channum:
            group = h5file['chan%d' % ch]
            noisefiles.append(group.attrs['filename'])
        h5file.close()
    else:
        hdf5noisename = generated_noise_hdf5_name

    return TESGroup(pulsefiles, noisefiles, hdf5_filename=hdf5filename,
                    hdf5_noisefilename=hdf5noisename)


class TESGroup(object):
    """
    Provides the interface for a group of one or more microcalorimeters,
    multiplexed by TDM.
    """

    BRIGHT_ORANGE = '#ff7700'

    BUILTIN_BOOLEAN_CUT_FIELDS = ['pretrigger_rms',
                                  'pretrigger_mean',
                                  'pretrigger_mean_departure_from_median',
                                  'peak_time_ms',
                                  'rise_time_ms',
                                  'postpeak_deriv',
                                  'pulse_average',
                                  'min_value',
                                  'timestamp_sec',
                                  'timestamp_diff_sec',
                                  'peak_value',
                                  'energy',
                                  'timing',
                                  "p_filt_phase",
                                  'smart_cuts']

    # Categorical cut field item format
    # [name of field, list of categories, default category]
    BUILTIN_CATEGORICAL_CUT_FIELDS = [
        ['calibration', ['in', 'out'], 'in'],
    ]

    __cut_boolean_field_desc_dtype = np.dtype([("name", np.bytes_, 64),
                                               ("mask", np.uint32)])
    __cut_categorical_field_desc_dtype = np.dtype([("name", np.bytes_, 64),
                                                   ("pos", np.uint8),
                                                   ("mask", np.uint32)])
    __cut_category_list_dtype = np.dtype([("field", np.bytes_, 64),
                                          ("category", np.bytes_, 64),
                                          ("index", np.uint8)])

    def __init__(self, filenames, noise_filenames=None, noise_only=False,
                 noise_is_continuous=True, max_cachesize=None,
                 hdf5_filename=None, hdf5_noisefilename=None):

        if noise_filenames is not None and len(noise_filenames) == 0:
            noise_filenames = None

        # In the noise_only case, you can put the noise file names either in the
        # usual (pulse) filenames argument or in the noise_filenames argument.
        self.noise_only = noise_only
        if noise_only and noise_filenames is None:
            filenames, noise_filenames = (), filenames

        # Figure out where the 2 HDF5 files are to live, if the default argument
        # was given for their paths.
        if hdf5_filename is None and not noise_only:
            hdf5_filename = _generate_hdf5_filename(filenames[0])
        if hdf5_noisefilename is None and noise_filenames is not None:
            hdf5_noisefilename = _generate_hdf5_filename(noise_filenames[0])

        # Handle the pulse files.
        if noise_only:
            self.filenames = ()
            self.hdf5_file = None
        else:
            # Convert a single filename to a tuple of size one
            if isinstance(filenames, str):
                filenames = (filenames,)
            self.filenames = tuple(filenames)
            self.n_channels = len(self.filenames)
            self.hdf5_file = h5py.File(hdf5_filename, 'a')

        # Cut parameter description need to initialized.
        if self.hdf5_file:
            if "cut_num_used_bits" not in self.hdf5_file.attrs:
                self.hdf5_file.attrs["cut_num_used_bits"] = 0

            if "cut_boolean_field_desc" not in self.hdf5_file.attrs:
                self.hdf5_file.attrs["cut_boolean_field_desc"] = np.zeros(32, dtype=self.__cut_boolean_field_desc_dtype)
                self.register_boolean_cut_fields(*self.BUILTIN_BOOLEAN_CUT_FIELDS)

            if ("cut_categorical_field_desc" not in self.hdf5_file.attrs) and \
                    ("cut_category_list" not in self.hdf5_file):
                self.hdf5_file.attrs["cut_categorical_field_desc"] = \
                    np.zeros(0, dtype=self.__cut_categorical_field_desc_dtype)
                self.hdf5_file.attrs["cut_category_list"] =\
                    np.zeros(0, dtype=self.__cut_category_list_dtype)

                for categorical_desc in self.BUILTIN_CATEGORICAL_CUT_FIELDS:
                    self.register_categorical_cut_field(*categorical_desc)

        # Same for noise filenames
        self.noise_filenames = None
        self.hdf5_noisefile = None
        if noise_filenames is not None:
            if isinstance(noise_filenames, str):
                noise_filenames = (noise_filenames,)
            self.noise_filenames = noise_filenames
            self.hdf5_noisefile = h5py.File(hdf5_noisefilename, 'a')
            if noise_only:
                self.n_channels = len(self.noise_filenames)

        # Set up other aspects of the object
        self.nhits = None
        self.n_segments = 0

        self.nPulses = 0
        self.nPresamples = 0
        self.nSamples = 0
        self.timebase = 0.0

        self._cached_segment = None
        self._cached_pnum_range = None
        self._allowed_pnum_ranges = None
        self._allowed_segnums = None
        self.pulses_per_seg = None
        self._bad_channums = dict()

        if self.n_channels <= 4:
            self.colors = ("blue", "#aaaa00", "green", "red")
        else:
            self.colors = ('purple', "blue", "cyan", "green", "gold", self.BRIGHT_ORANGE, "red", "brown")

        self.num_good_channels = 0
        self.good_channels = []
        self.first_good_dataset = None

        if self.noise_only:
            self._setup_per_channel_objects_noiseonly(noise_is_continuous)
        else:
            self._setup_per_channel_objects(noise_is_continuous)

        if max_cachesize is not None:
            if max_cachesize < self.n_channels * self.channels[0].segmentsize:
                self.set_segment_size(max_cachesize // self.n_channels)

    @property
    def boolean_cut_desc(self):
        return self.hdf5_file.attrs["cut_boolean_field_desc"]

    @boolean_cut_desc.setter
    def boolean_cut_desc(self, value):
        self.hdf5_file.attrs["cut_boolean_field_desc"] = value

    @property
    def categorical_cut_desc(self):
        return self.hdf5_file.attrs["cut_categorical_field_desc"]

    @categorical_cut_desc.setter
    def categorical_cut_desc(self, value):
        self.hdf5_file.attrs["cut_categorical_field_desc"] = value

    @property
    def cut_category_list(self):
        return self.hdf5_file.attrs["cut_category_list"]

    @cut_category_list.setter
    def cut_category_list(self, value):
        self.hdf5_file.attrs["cut_category_list"] = value

    @property
    def cut_num_used_bits(self):
        return self.hdf5_file.attrs["cut_num_used_bits"]

    @cut_num_used_bits.setter
    def cut_num_used_bits(self, value):
        self.hdf5_file.attrs["cut_num_used_bits"] = value

    def cut_field_categories(self, field_name):
        category_list = self.cut_category_list

        return {name.decode(): index for field, name, index in category_list if field == field_name.encode()}

    def register_boolean_cut_fields(self, *names):
        num_used_bits = self.cut_num_used_bits
        boolean_fields = self.boolean_cut_desc

        new_fields = [n.encode() for n in names if n.encode() not in boolean_fields["name"]]

        if new_fields:
            new_boolean_field_desc = np.array([(name, 1 << (i + num_used_bits)) for i, name in enumerate(new_fields)],
                                              dtype=self.__cut_boolean_field_desc_dtype)
            boolean_fields[num_used_bits:num_used_bits + len(new_fields)] = new_boolean_field_desc
            self.boolean_cut_desc = boolean_fields
            self.cut_num_used_bits += len(new_fields)

    def register_categorical_cut_field(self, name, categories, default="uncategorized"):
        categorical_fields = self.categorical_cut_desc
        if name.encode() in categorical_fields["name"]:
            return

        # categories might be an immutable tuple.
        category_list = list(categories)

        # if the default category is already included, it's temporarily removed from the category_list
        # and insert into at the head of the category_list.
        if default in category_list:
            category_list.remove(default)
        category_list.insert(0, default)

        # Updates the 'cut_category_list' attribute
        new_list = np.array([(name.encode(), category.encode(), i) for i, category in enumerate(category_list)],
                            dtype=self.__cut_category_list_dtype)
        self.cut_category_list = np.hstack([self.cut_category_list,
                                            new_list])

        # Needs to update the 'cut_categorical_field_desc' attribute.
        num_bits = 1
        while (1 << num_bits) < len(category_list):
            num_bits += 1

        field_desc_item = np.array([(name.encode(),
                                     self.cut_num_used_bits,
                                     ((1 << num_bits) - 1) << self.cut_num_used_bits)],
                                   dtype=self.__cut_categorical_field_desc_dtype)
        self.categorical_cut_desc = np.hstack([categorical_fields, field_desc_item])
        self.cut_num_used_bits += num_bits

    def _setup_per_channel_objects(self, noise_is_continuous=True):
        pulse_list = []
        noise_list = []
        dset_list = []
        for i, fname in enumerate(self.filenames):

            # Create the pulse records file interface and the overall MicrocalDataSet
            pulse = PulseRecords(fname)
            print("%s %i" % (fname, pulse.nPulses))
            if pulse.nPulses == 0:
                print("TESGroup is skipping a file that has zero pulses: %s" % fname)
                continue  # don't load files with zero pulses

            try:
                hdf5_group = self.hdf5_file.require_group("chan%d" % pulse.channum)
                hdf5_group.attrs['filename'] = fname
            except:
                hdf5_group = None

            dset = MicrocalDataSet(pulse.__dict__, tes_group=self, hdf5_group=hdf5_group)

            # If appropriate, add to the MicrocalDataSet the NoiseRecords file interface
            if self.noise_filenames is not None:
                nf = self.noise_filenames[i]
                hdf5_group.attrs['noise_filename'] = nf
                try:
                    hdf5_noisegroup = self.hdf5_noisefile.require_group("chan%d" % pulse.channum)
                    hdf5_noisegroup.attrs['filename'] = nf
                except:
                    hdf5_noisegroup = None
                noise = NoiseRecords(nf, records_are_continuous=noise_is_continuous,
                                     hdf5_group=hdf5_noisegroup)

                if pulse.channum != noise.channum:
                    print("TESGroup did not add data: channums don't match %s, %s" % (fname, nf))
                    continue
                dset.noise_records = noise
                assert(dset.channum == dset.noise_records.channum)
                noise_list.append(noise)
            pulse_list.append(pulse)
            dset_list.append(dset)

            if self.n_segments == 0:
                for attr in ("nSamples", "nPresamples", "timebase"):
                    self.__dict__[attr] = pulse.__dict__[attr]
            else:
                for attr in ("nSamples", "nPresamples", "timebase"):
                    if self.__dict__[attr] != pulse.__dict__[attr]:
                        raise ValueError("Unequal values of %s: %f != %f" % (attr, float(self.__dict__[attr]),
                                                                             float(pulse.__dict__[attr])))
            self.n_segments = max(self.n_segments, pulse.n_segments)
            self.nPulses = max(self.nPulses, pulse.nPulses)

        # Store relevant facts as attributes to the HDF5 file
        if self.hdf5_file is not None:
            self.hdf5_file.attrs['npulses'] = self.nPulses
            self.hdf5_file.attrs['nsamples'] = self.nSamples
            self.hdf5_file.attrs['npresamples'] = self.nPresamples
            self.hdf5_file.attrs['frametime'] = self.timebase

        self.channels = tuple(pulse_list)
        self.noise_channels = tuple(noise_list)
        self.datasets = tuple(dset_list)

        for chan, ds in zip(self.channels, self.datasets):
            ds.pulse_records = chan

        self._setup_channels_list()

        if len(pulse_list) > 0:
            self.pulses_per_seg = pulse_list[0].pulses_per_seg
        if len(self.datasets) > 0:
            # Set master timestamp_offset (seconds)
            self.timestamp_offset = self.first_good_dataset.timestamp_offset

        for ds in self:
            if ds.timestamp_offset != self.timestamp_offset:
                self.timestamp_offset = None
                break

    def _setup_per_channel_objects_noiseonly(self, noise_is_continuous=True):
        noise_list = []
        dset_list = []
        for fname in self.noise_filenames:

            noise = NoiseRecords(fname, records_are_continuous=noise_is_continuous)
            try:
                hdf5_group = self.hdf5_noisefile.require_group("chan%d" % noise.channum)
                hdf5_group.attrs['filename'] = fname
                noise.hdf5_group = hdf5_group
            except:
                hdf5_group = None

            dset = MicrocalDataSet(noise.__dict__, hdf5_group=hdf5_group)
            dset.noise_records = noise
            noise_list.append(noise)
            dset_list.append(dset)

            if self.n_segments == 0:
                for attr in ("nSamples", "nPresamples", "timebase"):
                    self.__dict__[attr] = noise.__dict__[attr]
            else:
                for attr in ("nSamples", "nPresamples", "timebase"):
                    if self.__dict__[attr] != noise.__dict__[attr]:
                        raise ValueError(
                            "Unequal values of %s: %f != %f" % (attr, float(self.__dict__[attr]),
                                                                float(noise.__dict__[attr])))
            self.n_segments = max(self.n_segments, noise.n_segments)
            self.nPulses = max(self.nPulses, noise.nPulses)

        # Store relevant facts as attributes to the HDF5 file
        if self.hdf5_file is not None:
            self.hdf5_file.attrs['npulses'] = self.nPulses
            self.hdf5_file.attrs['nsamples'] = self.nSamples
            self.hdf5_file.attrs['npresamples'] = self.nPresamples
            self.hdf5_file.attrs['frametime'] = self.timebase

        self.channels = ()
        self.noise_channels = tuple(noise_list)
        self.datasets = tuple(dset_list)
        for chan, ds in zip(self.channels, self.datasets):
            ds.pulse_records = chan
        self._setup_channels_list()
        if len(self.datasets) > 0:
            self.timestamp_offset = self.first_good_dataset.timestamp_offset

        for ds in self:
            if ds.timestamp_offset != self.timestamp_offset:
                self.timestamp_offset = None
                break

    def __iter__(self):
        """Iterator over the self.datasets in channel number order"""
        for ds in self.iter_channels():
            yield ds

    def iter_channels(self, include_badchan=False):
        """Iterator over the self.datasets in channel number order
        include_badchan : whether to include officially bad channels in the result."""
        channum = self.channel.keys()
        if not include_badchan:
            channum = list(set(channum) - set(self._bad_channums.keys()))
        channum.sort()
        for c in channum:
            yield self.channel[c]

    def iter_channel_numbers(self, include_badchan=False):
        """Iterator over the channel numbers in numerical order
        include_badchan : whether to include officially bad channels in the result."""
        channum = self.channel.keys()
        if not include_badchan:
            channum = list(set(channum) - set(self._bad_channums))
        channum.sort()
        for c in channum:
            yield c

    def set_chan_good(self, *args):
        """Set one or more channels to be good.  (No effect for channels already listed
        as good.)
        *args  Arguments to this function are integers or containers of integers.  Each
               integer is removed from the bad-channels list."""
        added_to_list = set()
        for a in args:
            try:
                goodones = set(a)
            except TypeError:
                goodones = {a}
            added_to_list.update(goodones)
        for k in added_to_list:
            if k in self._bad_channums:
                comment = self._bad_channums.pop(k)
                print("chan %d set good, had previously been set bad for %s" % (k, str(comment)))
            else:
                print("chan %d not set good because it was not set bad" % k)
        self.update_chan_info()

    def set_chan_bad(self, *args):
        """Set one or more channels to be bad.  (No effect for channels already listed
        as bad.)
        *args  Arguments to this function are integers or containers of integers.  Each
               integer is added to the bad-channels list."""
        added_to_list = set()
        comment = ''
        for a in args:
            if type(a) is type(comment):
                comment = a
                continue
            try:
                badones = set(a)
            except TypeError:
                badones = {a}
            added_to_list.update(badones)

        for k in added_to_list:
            self._bad_channums[k] = self._bad_channums.get(k, []) + [comment]
            print('chan %s flagged bad because %s' % (k, comment))

        self.update_chan_info()

    def update_chan_info(self):
        channum = self.channel.keys()
        channum = list(set(channum) - set(self._bad_channums.keys()))
        channum.sort()
        self.num_good_channels = len(channum)
        self.good_channels = list(channum)
        if self.num_good_channels > 0:
            self.first_good_dataset = self.channel[channum[0]]
        elif len(channum) > 0:
            print("WARNING: All datasets flagged bad, most things won't work.")
            self.first_good_dataset = None

    def _setup_channels_list(self):
        self.channel = {}
        for ds_num, ds in enumerate(self.datasets):
            try:
                ds.index = ds_num
                self.channel[ds.channum] = ds
            except AttributeError:
                pass
        self.update_chan_info()

    @property
    def why_chan_bad(self):
        return self._bad_channums.copy()

    def clear_cache(self):
        """Invalidate any cached raw data."""
        self._cached_segment = None
        self._cached_pnum_range = None
        for ds in self.datasets:
            ds.data = None
        if 'raw_channels' in self.__dict__:
            for rc in self.raw_channels:
                rc.data = None
        if 'noise_channels' in self.__dict__:
            for nc in self.noise_channels:
                nc.datafile.clear_cache()

    def sample2segnum(self, samplenum):
        """Returns the segment number of sample number <samplenum>."""
        if samplenum >= self.nPulses:
            samplenum = self.nPulses - 1
        return samplenum // self.pulses_per_seg

    def segnum2sample_range(self, segnum):
        """Return the (first,end) sample numbers of the segment numbered <segnum>.
        Note that <end> is 1 beyond the last sample number in that segment."""
        return segnum * self.pulses_per_seg, (segnum + 1) * self.pulses_per_seg

    def set_data_use_ranges(self, ranges=None):
        """Set the range of sample numbers that this object will use when iterating over
        raw data.

        <ranges> can be None (which causes all samples to be used, the default);
                or a 2-element sequence (a,b), which causes only a through b-1 inclusive to be used;
                or a sequence of 2-element sequences, which is like the previous
                but with multiple sample ranges allowed.
        """
        if ranges is None:
            allowed_ranges = [[0, self.nPulses]]
        elif len(ranges) == 2 and np.isscalar(ranges[0]) and np.isscalar(ranges[1]):
            allowed_ranges = [[ranges[0], ranges[1]]]
        else:
            allowed_ranges = [r for r in ranges]

        allowed_segnums = np.zeros(self.n_segments, dtype=np.bool)
        for first, end in allowed_ranges:
            assert first <= end
            for sn in range(self.sample2segnum(first), self.sample2segnum(end - 1) + 1):
                allowed_segnums[sn] = True

        self._allowed_pnum_ranges = allowed_ranges
        self._allowed_segnums = allowed_segnums

        if ranges is not None:
            print('Warning!  This feature is only half-complete.  Currently, granularity is limited.')
            print('   Only full "segments" of size %d records can be ignored.' % self.pulses_per_seg)
            print('   Will use %d segments and ignore %d.' % (self._allowed_segnums.sum(),
                                                              self.n_segments - self._allowed_segnums.sum()))

    def iter_segments(self, first_seg=0, end_seg=-1, sample_mask=None, segment_mask=None):
        if self._allowed_segnums is None:
            self.set_data_use_ranges(None)

        if end_seg < 0:
            end_seg = self.n_segments
        for i in range(first_seg, end_seg):
            if not self._allowed_segnums[i]:
                continue
            a, b = self.segnum2sample_range(i)
            if sample_mask is not None:
                if b > len(sample_mask):
                    b = len(sample_mask)
                if not sample_mask[a:b].any():
                    print('We can skip segment %4d' % i)
                    continue  # Don't need anything in this segment.  Sweet!
            if segment_mask is not None:
                if not segment_mask[i]:
                    print('We can skip segment %4d' % i)
                    continue  # Don't need anything in this segment.  Sweet!
            first_rnum, end_rnum = self.read_segment(i)
            yield first_rnum, end_rnum

    def summarize_data(self, peak_time_microsec=220.0, pretrigger_ignore_microsec=20.0,
                       include_badchan=False, forceNew=False):
        """
        Compute summary quantities for each pulse.
        We are (July 2014) developing a Julia replacement for this, but you can use Python
        if you wish.
        """
        printUpdater = InlineUpdater('summarize_data')
        if include_badchan:
            nchan = float(len(self.channel.keys()))
        else:
            nchan = float(self.num_good_channels)

        for i, chan in enumerate(self.iter_channel_numbers(include_badchan)):
            try:
                self.channel[chan].summarize_data(peak_time_microsec,
                                                  pretrigger_ignore_microsec, forceNew)
                printUpdater.update((i + 1) / nchan)
                self.hdf5_file.flush()
            except:
                self.set_chan_bad(chan, "summarize_data")

    def calc_external_trigger_timing(self, after_last=False, until_next=False, from_nearest=False, forceNew=False):
        if not (after_last or until_next or from_nearest):
            raise ValueError("at least one of from_last, until_next, or from_nearest should be True")
        ds = self.first_good_dataset

        # loading this dataset can be slow, so lets do it only once for the whole ChannelGroup
        external_trigger_rowcount = np.asarray(ds.external_trigger_rowcount[:], dtype=np.int64)

        for ds in self:
            try:
                if forceNew or\
                        ("rows_after_last_external_trigger" not in ds.hdf5_group and after_last) or\
                        ("rows_until_next_external_trigger" not in ds.hdf5_group and until_next) or\
                        ("rows_from_nearest_external_trigger" not in ds.hdf5_group and from_nearest):
                    rows_after_last_external_trigger, rows_until_next_external_trigger = \
                        mass.core.analysis_algorithms.nearest_arrivals(ds.p_rowcount[:], external_trigger_rowcount)
                    if after_last:
                        g = ds.hdf5_group.require_dataset("rows_after_last_external_trigger",
                                                          (ds.nPulses,), dtype=np.int64)
                        g[:] = rows_after_last_external_trigger
                        ds._rows_after_last_external_trigger = g
                    if until_next:
                        g = ds.hdf5_group.require_dataset("rows_until_next_external_trigger",
                                                          (ds.nPulses,), dtype=np.int64)
                        g[:] = rows_until_next_external_trigger
                        ds._rows_until_next_external_trigger = g
                    if from_nearest:
                        g = ds.hdf5_group.require_dataset("rows_from_nearest_external_trigger",
                                                          (ds.nPulses,), dtype=np.int64)
                        g[:] = np.fmin(rows_after_last_external_trigger, rows_until_next_external_trigger)
                        ds._rows_from_nearest_external_trigger = g
            except Exception:
                self.set_chan_bad(ds.channum, "calc_external_trigger_timing")

    def read_trace(self, record_num, dataset_num=0, chan_num=None):
        """Read (from cache or disk) and return the pulse numbered <record_num> for
        dataset number <dataset_num> or channel number <chan_num>.
        If both are given, then <chan_num> will be used when valid.
        If this is a CDMGroup, then the pulse is the demodulated
        channel by that number."""
        ds = self.channel.get(chan_num, self.datasets[dataset_num])
        return ds.read_trace(record_num)

    def plot_traces(self, pulsenums, dataset_num=0, chan_num=None, pulse_summary=True, axis=None,
                    difference=False, residual=False, valid_status=None):
        """Plot some example pulses, given by sample number.
        <pulsenums>   A sequence of sample numbers, or a single one.
        <dataset_num> Dataset index (0 to n_dets-1, inclusive).  Will be used only if
                      <chan_num> is invalid.
        <chan_num>    Dataset channel number.  If valid, it will be used instead of dataset_num.

        <pulse_summary> Whether to put text about the first few pulses on the plot
        <axis>       A plt axis to plot on.
        <difference> Whether to show successive differences (that is, d(pulse)/dt) or the raw data
        <residual>   Whether to show the residual between data and opt filtered model,
                     or just raw data.
        <valid_status> If None, plot all pulses in <pulsenums>.  If "valid" omit any from that set
                     that have been cut.  If "cut", show only those that have been cut.
        """

        if chan_num in self.channel:
            dataset = self.channel[chan_num]
            dataset_num = dataset.index
        else:
            dataset = self.datasets[dataset_num]
            if chan_num is not None:
                print("Cannot find chan_num[%d], so using dataset #%d" % (chan_num, dataset_num))
        return dataset.plot_traces(pulsenums, pulse_summary, axis, difference,
                                   residual, valid_status)

    def plot_summaries(self, quantity, valid='uncut', downsample=None, log=False, hist_limits=None,
                       dataset_numbers=None):
        """Plot a summary of one quantity from the data set, including time series and histograms of
        this quantity.  This method plots all channels in the group, but only one quantity.  If you
        would rather see all quantities for one channel, then use the group's
        group.dataset[i].plot_summaries() method.

        <quantity> A case-insensitive whitespace-ignored one of the following list, or the numbers
                   that go with it:
                   "Pulse Avg" (0)
                   "Pretrig RMS" (1)
                   "Pretrig Mean" (2)
                   "Peak Value" (3)
                   "Max PT Deriv" (4)
                   "Rise Time" (5)
                   "Peak Time" (6)

        <valid> The words 'uncut' or 'cut', meaning that only uncut or cut data are to be plotted
                *OR* None, meaning that all pulses should be plotted.

        <downsample> To prevent the scatter plots (left panels) from getting too crowded,
                     plot only one out of this many samples.  If None, then plot will be
                     downsampled to 10,000 total points.

        <log>              Use logarithmic y-axis on the histograms (right panels).
        <hist_limits>
        <dataset_numbers>  A sequence of the datasets [0...n_channels-1] to plot.  If None
                           (the default) then plot all datasets in numerical order.
        """

        plottables = (
            ("p_pulse_average", 'Pulse Avg', 'purple', [0, 5000]),
            ("p_pretrig_rms", 'Pretrig RMS', 'blue', [0, 4000]),
            ("p_pretrig_mean", 'Pretrig Mean', 'green', None),
            ("p_peak_value", 'Peak value', '#88cc00', None),
            ("p_postpeak_deriv", 'Max PT deriv', 'gold', [0, 700]),
            ("p_rise_time[:]*1e3", 'Rise time (ms)', 'orange', [0, 12]),
            ("p_peak_time[:]*1e3", 'Peak time (ms)', 'red', [-3, 9])
        )

        quant_names = [p[1].lower().replace(" ", "") for p in plottables]
        if quantity in range(len(quant_names)):
            plottable = plottables[quantity]
        else:
            i = quant_names.index(quantity.lower().replace(" ", ""))
            plottable = plottables[i]

        if dataset_numbers is None:
            datasets = self.datasets
            dataset_numbers = range(len(datasets))
        else:
            datasets = [self.datasets[i] for i in dataset_numbers]

        plt.clf()
        ny_plots = len(datasets)
        for i, (channum, ds) in enumerate(zip(dataset_numbers, datasets)):
            print('TES%2d ' % channum),

            # Convert "uncut" or "cut" to array of all good or all bad data
            if isinstance(valid, str):
                if "uncut" in valid.lower():
                    valid_mask = ds.cuts.good()
                    print("Plotting only uncut data"),
                elif "cut" in valid.lower():
                    valid_mask = ds.cuts.bad()
                    print("Plotting only cut data"),
                elif 'all' in valid.lower():
                    valid_mask = None
                    print("Plotting all data, cut or uncut"),
                else:
                    raise ValueError("If valid is a string, it must contain 'all', 'uncut' or 'cut'.")

            if valid_mask is not None:
                nrecs = valid_mask.sum()
                if downsample is None:
                    downsample = nrecs // 10000
                    if downsample < 1:
                        downsample = 1
                hour = ds.p_timestamp[valid_mask][::downsample] / 3600.0
            else:
                nrecs = ds.nPulses
                if downsample is None:
                    downsample = ds.nPulses // 10000
                    if downsample < 1:
                        downsample = 1
                hour = ds.p_timestamp[::downsample] / 3600.0
            print(" (%d records; %d in scatter plots)" % (nrecs, hour.shape[0]))

            (vect, label, color, default_limits) = plottable
            if hist_limits is None:
                limits = default_limits
            else:
                limits = hist_limits

            vect = ds.__dict__[vect][valid_mask]

            # Scatter plots on left half of figure
            if i == 0:
                ax_master = plt.subplot(ny_plots, 2, 1 + i * 2)
            else:
                plt.subplot(ny_plots, 2, 1 + i * 2, sharex=ax_master)

            if len(vect) > 0:
                plt.plot(hour, vect[::downsample], '.', ms=1, color=color)
            else:
                plt.text(.5, .5, 'empty', ha='center', va='center', size='large',
                         transform=plt.gca().transAxes)
            if i == 0:
                plt.title(label)
            plt.ylabel("TES %d" % channum)
            if i == ny_plots - 1:
                plt.xlabel("Time since server start (hours)")

            # Histograms on right half of figure
            if i == 0:
                axh_master = plt.subplot(ny_plots, 2, 2 + i * 2)
            else:
                if 'Pretrig Mean' == label:
                    plt.subplot(ny_plots, 2, 2 + i * 2)
                else:
                    plt.subplot(ny_plots, 2, 2 + i * 2, sharex=axh_master)

            if limits is None:
                in_limit = np.ones(len(vect), dtype=np.bool)
            else:
                in_limit = np.logical_and(vect > limits[0], vect < limits[1])
            if in_limit.sum() <= 0:
                plt.text(.5, .5, 'empty', ha='center', va='center', size='large',
                         transform=plt.gca().transAxes)
            else:
                contents, _bins, _patches = plt.hist(vect[in_limit], 200, log=log,
                                                     histtype='stepfilled', fc=color, alpha=0.5)
            if i == ny_plots - 1:
                plt.xlabel(label)
            if log:
                plt.ylim(ymin=contents.min())

    def make_masks(self, pulse_avg_ranges=None, pulse_peak_ranges=None,
                   use_gains=True, gains=None, cut_crosstalk=False,
                   max_ptrms=None, max_post_deriv=None):
        """Generate a sequence of masks for use in compute_average_pulses().

        <use_gains>   Rescale the pulses by a set of "gains", either from <gains> or from
                      the MicrocalDataSet.gain parameter if <gains> is None.
        <gains>       The set of gains to use, overriding the self.datasets[*].gain, if
                      <use_gains> is True.  (If False, this argument is ignored.)
        <cut_crosstalk>  Whether to mask out events having nhits>1.  (Makes no sense in TDM data).
        <max_ptrms>      When <cut_crosstalk>, we can also mask out events where any other channel
                         has p_pretrig_rms exceeding <max_ptrms>
        <max_post_deriv> When <cut_crosstalk>, we can also mask out events where any other channel
                         has p_postpeak_deriv exceeding <max_post_deriv>
        """

        for ds in self:
            if ds.nPulses == 0:
                self.set_chan_bad(ds.channum, "has 0 pulses")

        masks = []
        if use_gains:
            if gains is None:
                gains = [d.gain for d in self.datasets]
        else:
            gains = np.ones(self.n_channels)

        # Cut crosstalk only makes sense in CDM data
        if cut_crosstalk and not isinstance(self, mass.nonstandard.CDM.CDMGroup):
            print('Cannot cut crosstalk because this is not CDM data')
            cut_crosstalk = False

        if not cut_crosstalk:
            if max_ptrms is not None:
                print("Warning: make_masks ignores max_ptrms when not cut_crosstalk")
            if max_post_deriv is not None:
                print("Warning: make_masks ignores max_post_deriv when not cut_crosstalk")

        if pulse_avg_ranges is not None:
            if pulse_peak_ranges is not None:
                print("Warning: make_masks uses only one range argument.  Ignoring pulse_peak_ranges.")

            if isinstance(pulse_avg_ranges[0], (int, float)) and len(pulse_avg_ranges) == 2:
                pulse_avg_ranges = tuple(pulse_avg_ranges),

            for r in pulse_avg_ranges:
                middle = 0.5 * (r[0] + r[1])
                abslim = 0.5 * np.abs(r[1] - r[0])
                for gain, dataset in zip(gains, self.datasets):
                    m = np.abs(dataset.p_pulse_average[:] / gain - middle) <= abslim
                    if cut_crosstalk:
                        m = np.logical_and(m, self.nhits == 1)
                        if max_ptrms is not None:
                            for ds in self.datasets:
                                if ds == dataset:
                                    continue
                                m = np.logical_and(m, ds.p_pretrig_rms < max_ptrms)
                        if max_post_deriv is not None:
                            for ds in self.datasets:
                                if ds == dataset:
                                    continue
                                m = np.logical_and(m, ds.p_postpeak_deriv < max_post_deriv)
                    m = np.logical_and(m, dataset.cuts.good())
                    masks.append(m)

        elif pulse_peak_ranges is not None:
            if isinstance(pulse_peak_ranges[0], (int, float)) and len(pulse_peak_ranges) == 2:
                pulse_peak_ranges = tuple(pulse_peak_ranges),
            for r in pulse_peak_ranges:
                middle = 0.5 * (r[0] + r[1])
                abslim = 0.5 * np.abs(r[1] - r[0])
                for gain, dataset in zip(gains, self.datasets):
                    m = np.abs(dataset.p_peak_value[:] / gain - middle) <= abslim
                    if cut_crosstalk:
                        m = np.logical_and(m, self.nhits == 1)
                        if max_ptrms is not None:
                            for ds in self.datasets:
                                if ds == dataset:
                                    continue
                                m = np.logical_and(m, ds.p_pretrig_rms < max_ptrms)
                        if max_post_deriv is not None:
                            for ds in self.datasets:
                                if ds == dataset:
                                    continue
                                m = np.logical_and(m, ds.p_postpeak_deriv < max_post_deriv)
                    m = np.logical_and(m, dataset.cuts.good())
                    masks.append(m)
        else:
            raise ValueError("Call make_masks with only one of pulse_avg_ranges"
                             " and pulse_peak_ranges specified.")

        return masks

    def compute_average_pulse(self, masks, subtract_mean=True, forceNew=False):
        """
        Compute several average pulses in each TES channel, one per mask given in
        <masks>.  Store the averages in self.datasets.average_pulse with shape (m,n)
        where m is the number of masks and n equals self.nPulses (the # of records).

        Note that this method replaces any previously computed self.datasets.average_pulse

        <masks> is either an array of shape (m,n) or an array (or other sequence) of length
        (m*n).  It's required that n equal self.nPulses.   In the second case,
        m must be an integer.  The elements of <masks> should be booleans or interpretable
        as booleans.

        If <subtract_mean> is True, then each average pulse will subtract a constant
        to ensure that the pretrigger mean (first self.nPresamples elements) is zero.
        """

        # Don't proceed if not necessary and not forced
        already_done = all([ds.average_pulse[-1] != 0 for ds in self])
        if already_done and not forceNew:
            print("skipping compute average pulse")
            return

        # Make sure that masks is either a 2D or 1D array of the right shape,
        # or a sequence of 1D arrays of the right shape
        if isinstance(masks, np.ndarray):
            nd = masks.ndim
            if nd == 1:
                n = len(masks)
                masks = masks.reshape((n // self.nPulses, self.nPulses))
            elif nd > 2:
                raise ValueError("masks argument should be a 2D array or a sequence of 1D arrays")
            nbins = masks.shape[0]
        else:
            nbins = len(masks)

        for i, m in enumerate(masks):
            if not isinstance(m, np.ndarray):
                raise ValueError("masks[%d] is not a np.ndarray" % i)

        pulse_counts = np.zeros((self.n_channels, nbins))
        pulse_sums = np.zeros((self.n_channels, nbins, self.nSamples), dtype=np.float)

        # Compute a master mask to say whether ANY mask wants a pulse from each segment
        # This can speed up work a lot when the pulses being averaged are from certain times only.
        segment_mask = np.zeros(self.n_segments, dtype=np.bool)
        for m in masks:
            n = len(m)
            nseg = 1 + (n - 1) // self.pulses_per_seg
            for i in range(nseg):
                if segment_mask[i]:
                    continue
                a, b = self.segnum2sample_range(i)
                if m[a:b].any():
                    segment_mask[i] = True
            a, b = self.segnum2sample_range(nseg + 1)
            if a < n and m[a:].any():
                segment_mask[nseg + 1] = True

        printUpdater = InlineUpdater('compute_average_pulse')
        for first, end in self.iter_segments(segment_mask=segment_mask):
            printUpdater.update(end / float(self.nPulses))
            for imask, mask in enumerate(masks):
                valid = mask[first:end]
                for ichan, chan in enumerate(self.datasets):
                    if chan.channum not in self.why_chan_bad:
                        if (imask % self.n_channels) != ichan:
                            continue

                        if mask.shape != (chan.nPulses,):
                            raise ValueError("\nmasks[%d] has shape %s, but it needs to be (%d,)" %
                                             (imask, mask.shape, chan.nPulses))
                        if len(valid) > chan.data.shape[0]:
                            good_pulses = chan.data[valid[:chan.data.shape[0]], :]
                        else:
                            good_pulses = chan.data[valid, :]
                        pulse_counts[ichan, imask] += good_pulses.shape[0]
                        pulse_sums[ichan, imask, :] += good_pulses.sum(axis=0)

        # Rescale and store result to each MicrocalDataSet
        pulse_sums /= pulse_counts.reshape((self.n_channels, nbins, 1))
        for ichan, ds in enumerate(self.datasets):
            average_pulses = pulse_sums[ichan, :, :]
            if subtract_mean:
                for imask in range(average_pulses.shape[0]):
                    average_pulses[imask, :] -= np.mean(average_pulses[imask,
                                                                       :self.nPresamples - ds.pretrigger_ignore_samples])
            ds.average_pulse[:] = average_pulses[ichan, :]

    def plot_average_pulses(self, channum=None, axis=None, use_legend=True):
        """Plot average pulse for cahannel number <channum> on matplotlib.Axes <axis>, or
        on a new Axes if <axis> is None.  If <channum> is not a valid channel
        number, then plot all average pulses."""
        if axis is None:
            plt.clf()
            axis = plt.subplot(111)

        axis.set_color_cycle(self.colors)
        dt = (np.arange(self.nSamples) - self.nPresamples) * self.timebase * 1e3

        if channum in self.channel:
            plt.plot(dt, self.channel[channum].average_pulse, label='Chan %d' % channum)
        else:
            for ds in self:
                plt.plot(dt, ds.average_pulse, label="Chan %d" % ds.channum)

        axis.set_title("Average pulse for each channel when it is hit")

        plt.xlabel("Time past trigger (ms)")
        plt.ylabel("Raw counts")
        plt.xlim([dt[0], dt[-1]])
        if use_legend:
            plt.legend(loc='best')

    def plot_raw_spectra(self):
        """Plot distribution of raw pulse averages, with and without gain"""
        ds = self.first_good_dataset
        meangain = ds.p_pulse_average[ds.cuts.good()].mean() / ds.gain
        plt.clf()
        plt.subplot(211)
        for ds in self.datasets:
            gain = ds.gain
            _ = plt.hist(ds.p_pulse_average[ds.cuts.good()], 200,
                         [meangain * .8, meangain * 1.2], alpha=0.5)

        plt.subplot(212)
        for ds in self.datasets:
            gain = ds.gain
            _ = plt.hist(ds.p_pulse_average[ds.cuts.good()] / gain, 200,
                         [meangain * .8, meangain * 1.2], alpha=0.5)
            print(ds.p_pulse_average[ds.cuts.good()].mean())
        return meangain

    def set_gains(self, gains):
        """Set the datasets to have the given gains.  These gains will be used when
        averaging pulses in self.compute_average_pulse() and in ...***?"""
        if len(gains) != self.n_channels:
            raise ValueError("gains must have the same length as the number of datasets (%d)"
                             % self.n_channels)

        for g, d in zip(gains, self.datasets):
            d.gain = g

    def compute_filters(self, fmax=None, f_3db=None, forceNew=False):

        # Analyze the noise, if not already done
        needs_noise = any([ds.noise_autocorr[0] == 0.0 or
                           ds.noise_psd[1] == 0 for ds in self])
        if needs_noise:
            print("Computing noise autocorrelation and spectrum")
            self.compute_noise_spectra()

        print_updater = InlineUpdater('compute_filters')
        for ds_num, ds in enumerate(self):
            if "filters" not in ds.hdf5_group or forceNew:
                if ds.cuts.good().sum() < 10:
                    ds.filter = None
                    self.set_chan_bad(ds.channum, 'cannot compute filter, too few good pulses')
                    continue
<<<<<<< HEAD
                print_updater.update((ds_num + 1) / float(self.n_channels))
                avg_signal = np.asarray(ds.average_pulse)

                try:
                    spectrum = ds.noise_spectrum.spectrum()
                except:
                    spectrum = ds.noise_psd[:]
                f = Filter(avg_signal, self.nPresamples - ds.pretrigger_ignore_samples,
                           spectrum, ds.noise_autocorr, sample_time=self.timebase,
                           fmax=fmax, f_3db=f_3db, shorten=2)
                f.compute()
                ds.filter = f
=======
                if ds._use_new_filters:
                    f = ds.compute_newfilter(fmax=fmax, f_3db=f_3db)
                else:
                    f = ds.compute_oldfilter(fmax=fmax, f_3db=f_3db)
                ds.filter = f
                printUpdater.update((ds_num+1)/float(self.n_channels))

>>>>>>> cf442d70
                # Store all filters created to a new HDF5 group
                h5grp = ds.hdf5_group.require_group('filters')
                if f.f_3db is not None:
                    h5grp.attrs['f_3db'] = f.f_3db
                if f.fmax is not None:
                    h5grp.attrs['fmax'] = f.fmax
                h5grp.attrs['peak'] = f.peak_signal
                h5grp.attrs['shorten'] = f.shorten
                # for k, v in ds.filter.__dict__.items():
                #     if not k.startswith("filt_"):
                #         continue
                #     if k in h5grp:
                #         del h5grp[k]
                #     vec = h5grp.create_dataset(k, data=v)
                #     vec.attrs['variance'] = f.variances.get(k[5:], 0)
                for k in ["filt_fourier", "filt_fourier_full", "filt_noconst",
                          "filt_baseline", "filt_baseline_pretrig"]:
                    if k in h5grp:
                        del h5grp[k]
                    if hasattr(f, k):
                        vec = h5grp.create_dataset(k, data=getattr(f, k))
                        vec.attrs['variance'] = f.variances[k.split('filt_')[1]]
                        vec.attrs['predicted_v_over_dv'] = f.predicted_v_over_dv[k.split('filt_')[1]]
            else:
                print("chan %d skipping compute_filter because already done, and loading filter" % ds.channum)
                h5grp = ds.hdf5_group['filters']
                ds.filter = Filter(ds.average_pulse[...], self.nPresamples - ds.pretrigger_ignore_samples,
                                   ds.noise_psd[...], ds.noise_autocorr[...], sample_time=self.timebase,
                                   fmax=fmax, f_3db=f_3db, shorten=2)
                ds.filter.peak_signal = h5grp.attrs['peak']
                ds.filter.shorten = h5grp.attrs['shorten']
                ds.filter.f_3db = h5grp.attrs['f_3db'] if 'f_3db' in h5grp.attrs else None
                ds.filter.fmax = h5grp.attrs['fmax'] if 'fmax' in h5grp.attrs else None
<<<<<<< HEAD
                # for name in h5grp:
                #     if name.startswith("filt_"):
                #         setattr(ds.filter, name, h5grp[name][:])
                #         # doesn't do variances
                for k in ["filt_fourier", "filt_fourier_full", "filt_noconst",
                          "filt_baseline", "filt_baseline_pretrig"]:
                    if k in h5grp:
                        setattr(ds.filter, k, h5grp[k][...])
                        if 'variance' in h5grp[k].attrs:
                            ds.filter.variances[k] = h5grp[k].attrs['variance']
                        if 'predicted_v_over_dv' in h5grp[k].attrs:
                            ds.filter.predicted_v_over_dv[k] = h5grp[k].attrs['predicted_v_over_dv']
=======
                ds.filter.variances = {}
                for name in h5grp:
                    if name.startswith("filt_"):
                        setattr(ds.filter, name, h5grp[name][:])
                        suffix = name.split("filt_")[1]
                        ds.filter.variances[suffix] = h5grp[name].attrs['variance']


>>>>>>> cf442d70

    def plot_filters(self, first=0, end=-1):
        """Plot the filters from <first> through <end>-1.  By default, plots all filters,
        except that the maximum number is 8.  Left panels are the Fourier and time-domain
        X-ray energy filters.  Right panels are two different filters for estimating the
        baseline level.
        """
        plt.clf()
        if end <= first:
            end = self.n_channels
        if first >= self.n_channels:
            raise ValueError("First channel must be less than %d" % self.n_channels)
        nplot = min(end - first, 8)
        for i, ds in enumerate(self.datasets[first:first + nplot]):
            ax1 = plt.subplot(nplot, 2, 1 + 2 * i)
            ax2 = plt.subplot(nplot, 2, 2 + 2 * i)
            ax1.set_title("chan %d signal" % ds.channum)
            ax2.set_title("chan %d baseline" % ds.channum)
            for ax in (ax1, ax2):
                ax.set_xlim([0, self.nSamples])
<<<<<<< HEAD
                if hasattr(ds, 'filter'):
                    ds.filter.plot(axes=(ax1, ax2))

        plt.show()
=======
            ax1.plot(ds.filter.filt_noconst, color='b')
            ax2.plot(ds.filter.filt_baseline, color='r')
>>>>>>> cf442d70

    def summarize_filters(self, filter_name='noconst', std_energy=5898.8):
        rms_fwhm = np.sqrt(np.log(2) * 8)  # FWHM is this much times the RMS
        print('V/dV for time, Fourier filters: ')
        for i, ds in enumerate(self):
            try:
                if ds.filter is not None:
                    rms = ds.filter.variances[filter_name]**0.5
                else:
                    rms = ds.hdf5_group['filters/filt_%s' % filter_name].attrs['variance']**0.5
                v_dv = (1 / rms) / rms_fwhm
                print("Chan %3d filter %-15s Predicted V/dV %6.1f  Predicted res at %.1f eV: %6.1f eV" %
                      (ds.channum, filter_name, v_dv, std_energy, std_energy / v_dv))
            except Exception as e:
                print("Filter %d can't be used" % i)
                print(e)

    def filter_data(self, filter_name='filt_noconst', transform=None, include_badchan=False, forceNew=False):
        printUpdater = InlineUpdater('filter_data')
        if include_badchan:
            nchan = float(len(self.channel.keys()))
        else:
            nchan = float(self.num_good_channels)

        for i, chan in enumerate(self.iter_channel_numbers(include_badchan)):
            self.channel[chan].filter_data(filter_name, transform, forceNew)
            printUpdater.update((i + 1) / nchan)

    def find_features_with_mouse(self, channame='p_filt_value', nclicks=1, prange=None, trange=None):
        """
        Plot histograms of each channel's "energy" spectrum, one channel at a time.
        After recording the x-coordinate of <nclicks> mouse clicks per plot, return an
        array of shape (N_channels, N_click) containing the "energy" of each click.

        <channame>  A string to choose the desired energy-like parameter.  Probably you want
                    to start with p_filt_value or p_filt_value_dc and later (once an energy
                    calibration is in place) p_energy.
        <nclicks>   The number of x coordinates to record per detector.  If you want to get
                    for example, a K-alpha and K-beta line in one go, then choose 2.
        <prange>    A 2-element sequence giving the limits to histogram.  If None, then the
                    histogram will show all data.
        <trange>    A 2-element sequence giving the time limits to use (in sec).  If None, then the
                    histogram will show all data.

        Returns:
        A np.ndarray of shape (self.n_channels, nclicks).
        """
        x = []
        for i, ds in enumerate(self.datasets):
            plt.clf()
            g = ds.cuts.good()
            if trange is not None:
                g = np.logical_and(g, ds.p_timestamp > trange[0])
                g = np.logical_and(g, ds.p_timestamp < trange[1])
            plt.hist(ds.__dict__[channame][g], 200, range=prange)
            plt.xlabel(channame)
            plt.title("Detector %d: attribute %s" % (i, channame))
            fig = plt.gcf()
            pf = mass.core.utilities.MouseClickReader(fig)

            for j in range(nclicks):
                while True:
                    plt.waitforbuttonpress()
                    try:
                        pfx = '%g' % pf.x
                    except TypeError:
                        continue
                    print('Click on line #%d at %s' % (j + 1, pfx))
                    x.append(pf.x)
                    break

        xvalues = np.array(x)
        xvalues.shape = (self.n_channels, nclicks)
        return xvalues

    def find_named_features_with_mouse(self, name='Mn Ka1', channame='p_filt_value',
                                       prange=None, trange=None, energy=None):

        if energy is None:
            energy = mass.calibration.energy_calibration.STANDARD_FEATURES[name]

        print("Please click with the mouse on each channel's histogram at the %s line" % name)
        xvalues = self.find_features_with_mouse(channame=channame, nclicks=1,
                                                prange=prange, trange=trange).ravel()
        for ds, xval in zip(self.datasets, xvalues):
            calibration = ds.calibration[channame]
            calibration.add_cal_point(xval, energy, name)

    def report(self):
        """
        Report on the number of data points and similar
        """
        for ds in self.datasets:
            good = ds.cuts.good()
            ng = ds.cuts.good().sum()
            dt = (ds.p_timestamp[good][-1] * 1.0 - ds.p_timestamp[good][0])  # seconds
            npulse = np.arange(len(good))[good][-1] - good.argmax() + 1
            rate = (npulse - 1.0) / dt
#            grate = (ng-1.0)/dt
            print('chan %2d %6d pulses (%6.3f Hz over %6.4f hr) %6.3f%% good' %
                  (ds.channum, npulse, rate, dt / 3600., 100.0 * ng / npulse))

    def plot_noise_autocorrelation(self, axis=None, channels=None, cmap=None):
        """Compare the noise autocorrelation functions.

        <channels>    Sequence of channels to display.  If None, then show all.
        """

        if channels is None:
            channels = np.arange(self.n_channels)

        if axis is None:
            plt.clf()
            axis = plt.subplot(111)

        if cmap is None:
            cmap = plt.cm.get_cmap("spectral")

        axis.grid(True)
        for i, ds in enumerate(self.datasets):
            if i not in channels:
                continue
            noise = ds.noise_records
            noise.plot_autocorrelation(axis=axis, label='TES %d' % i,
                                       color=cmap(float(i) / self.n_channels))
#        axis.set_xlim([f[1]*0.9,f[-1]*1.1])
        axis.set_xlabel("Time lag (ms)")
        plt.legend(loc='best')
        ltext = axis.get_legend().get_texts()
        plt.setp(ltext, fontsize='small')

    def save_pulse_energies_ascii(self, filename='all'):
        filename += '.energies'
        energy = []
        for ds in self:
            energy = np.hstack((energy, ds.p_energy[ds.cuts.good()]))
        np.savetxt(filename, energy, fmt='%.10e')

    def copy(self):
        self.clear_cache()
        g = TESGroup(self.filenames, self.noise_filenames)
        g.__dict__.update(self.__dict__)
        g.datasets = tuple([d.copy() for d in self.datasets])
        return g

    def join(self, *others):
        # Ensure they are compatible
        print('join probably doesnt work since galen messed with it moving things inside datasets')
        for g in others:
            for attr in ('nPresamples', 'nSamples', 'noise_only', 'timebase'):
                if g.__dict__[attr] != self.__dict__[attr]:
                    raise RuntimeError("All objects must agree on group.%s" % attr)

        for g in others:
            self.datasets += g.datasets
            self.n_channels += g.n_channels
            self.n_segments = max(self.n_segments, g.n_segments)

        self.clear_cache()

    def set_segment_size(self, seg_size):
        self.clear_cache()
        self.n_segments = 0
        for ds in self:
            ds.pulse_records.set_segment_size(seg_size)
            self.n_segments = max(self.n_segments, ds.pulse_records.pulses_per_seg)
        self.pulses_per_seg = self.first_good_dataset.pulse_records.pulses_per_seg
        for ds in self:
            assert ds.pulse_records.pulses_per_seg == self.pulses_per_seg

    def read_segment(self, segnum, use_cache=True):
        """Read segment number <segnum> into memory for each of the
        channels in the group.  Return (first,end) where these are the
        number of the first record in that segment and 1 more than the
        number of the last record.

        When <use_cache> is true, we use cached value when possible.
        """
        if segnum == self._cached_segment and use_cache:
            return self._cached_pnum_range

        first_pnum, end_pnum = -1, -1
        for ds in self.datasets:
            a, b = ds.read_segment(segnum)

            # Possibly some channels are shorter than others (in TDM data)
            # Make sure to return first_pnum,end_pnum for longest VALID channel only
            if a >= 0:
                if first_pnum >= 0:
                    assert a == first_pnum
                first_pnum = a
            if b >= end_pnum:
                end_pnum = b
        self._cached_segment = segnum
        self._cached_pnum_range = first_pnum, end_pnum
        return first_pnum, end_pnum

    def plot_noise(self, axis=None, channels=None, scale_factor=1.0, sqrt_psd=False, cmap=None):
        """Compare the noise power spectra.

        <channels>    Sequence of channels to display.  If None, then show all.
        <scale_factor> Multiply counts by this number to get physical units.
        <sqrt_psd>     Whether to show the sqrt(PSD) or (by default) the PSD itself.
        <cmap>         A matplotlib color map.  Defaults to something.
        """

        if channels is None:
            channels = np.arange(self.n_channels)

        if axis is None:
            plt.clf()
            axis = plt.subplot(111)

        if scale_factor == 1.0:
            units = "Counts"
        else:
            units = "Scaled counts"

        axis.grid(True)
        if cmap is None:
            cmap = plt.cm.get_cmap("spectral")
        for ds_num, ds in enumerate(self):
            yvalue = ds.noise_records.noise_psd[:] * scale_factor**2
            if sqrt_psd:
                yvalue = np.sqrt(yvalue)
                axis.set_ylabel("PSD$^{1/2}$ (%s/Hz$^{1/2}$)" % units)
            df = ds.noise_records.noise_psd.attrs['delta_f']
            freq = np.arange(1, 1 + len(yvalue)) * df
            axis.plot(freq, yvalue, label='TES chan %d' % ds.channum,
                      color=cmap(float(ds_num) / self.n_channels))
        axis.set_xlim([freq[1] * 0.9, freq[-1] * 1.1])
        axis.set_ylabel("Power Spectral Density (%s^2/Hz)" % units)
        axis.set_xlabel("Frequency (Hz)")

        axis.loglog()
        plt.legend(loc='best')
        ltext = axis.get_legend().get_texts()
        plt.setp(ltext, fontsize='small')

    def compute_noise_spectra(self, max_excursion=1000, n_lags=None, forceNew=False):
        for ds in self:
            ds.compute_noise_spectra(max_excursion, n_lags, forceNew)

    def apply_cuts(self, cuts, forceNew=True):
        for ds in self:
            ds.apply_cuts(cuts, forceNew)

    def avg_pulses_auto_masks(self, max_pulses_to_use=7000, forceNew=False):
        median_pulse_avg = np.array([np.median(ds.p_pulse_average[ds.good()]) for ds in self])
        masks = self.make_masks([.95, 1.05], use_gains=True, gains=median_pulse_avg)
        for m in masks:
            if len(m) > max_pulses_to_use:
                m[max_pulses_to_use:] = False
        self.compute_average_pulse(masks, forceNew=forceNew)

    def drift_correct(self, forceNew=False, category=None):
        for ds in self:
            try:
                ds.drift_correct(forceNew, category)
            except ValueError:
                self.set_chan_bad(ds.channum, "failed drift correct")

    def phase_correct2014(self, typical_resolution, maximum_num_records=50000,
                          plot=False, forceNew=False, pre_sanitize_p_filt_phase=True, category=None):
        if pre_sanitize_p_filt_phase:
            self.sanitize_p_filt_phase()
        for ds in self:
            try:
                ds.phase_correct2014(typical_resolution, maximum_num_records, plot, forceNew, category)
            except:
                self.set_chan_bad(ds.channum, "failed phase_correct2014")

    def sanitize_p_filt_phase(self):
        ds = self.first_good_dataset
        cutnum = ds.CUT_NAME.index("p_filt_phase")
        print("p_filt_phase_cut")
        for ds in self:
            ds.cut_parameter(ds.p_filt_phase, (-2, 2), cutnum)

    def calibrate(self, attr, line_names, name_ext="", size_related_to_energy_resolution=10,
                  fit_range_ev=200, excl=(), plot_on_fail=False,
                  bin_size_ev=2, category=None, forceNew=False):
        for ds in self:
            try:
                ds.calibrate(attr, line_names, name_ext, size_related_to_energy_resolution,
                             fit_range_ev, excl, plot_on_fail,
                             bin_size_ev, category, forceNew)
            except:
                self.set_chan_bad(ds.channum, "failed calibration %s" % attr + name_ext)
        self.convert_to_energy(attr, attr + name_ext)

    def convert_to_energy(self, attr, calname=None):
        if calname is None:
            calname = attr
        print("for all channels converting %s to energy with calibration %s" % (attr, calname))
        for ds in self:
            ds.convert_to_energy(attr, calname)

    def time_drift_correct(self, poly_order=1, attr='p_filt_value_phc',
                           num_lines=None, forceNew=False):
        for ds in self:
            if poly_order == 1:
                ds.time_drift_correct(attr, forceNew)
            elif poly_order > 1:
                ds.time_drift_correct_polynomial(poly_order, attr, num_lines, forceNew)
            else:
                raise ValueError('%g is invalid value of poly_order' % poly_order)

    def plot_count_rate(self, bin_s=60, title=""):
        bin_edge = np.arange(self.first_good_dataset.p_timestamp[0],
                             np.amax(self.first_good_dataset.p_timestamp), bin_s)
        bin_centers = bin_edge[:-1] + 0.5 * (bin_edge[1] - bin_edge[0])
        rates_all = np.array([ds.count_rate(False, bin_edge)[1] for ds in self])
        rates_good = np.array([ds.count_rate(True, bin_edge)[1] for ds in self])
        plt.figure()
        plt.subplot(311)
        plt.plot(bin_centers, rates_all.T)
        plt.ylabel("all by chan")
        plt.subplot(312)
        plt.plot(bin_centers, rates_good.T)
        plt.ylabel("good by chan")
        plt.subplot(313)
        print(rates_all.sum(axis=-1).shape)
        plt.plot(bin_centers, rates_all.sum(axis=0))
        plt.ylabel("all array")
        plt.grid("on")

        plt.figure()
        plt.plot([ds.channum for ds in self], rates_all.mean(axis=1), 'o', label="all")
        plt.plot([ds.channum for ds in self], rates_good.mean(axis=1), 'o', label="good")
        plt.xlabel("channel number")
        plt.ylabel("average trigger/s")
        plt.grid("on")
        plt.legend()

    def smart_cuts(self, threshold=10.0, n_trainings=10000, forceNew=False):
        for ds in self:
            ds.smart_cuts(threshold, n_trainings, forceNew)


def _sort_filenames_numerically(fnames, inclusion_list=None):
    """Take a sequence of filenames of the form '*_chanXXX.*'
    and sort it according to the numerical value of channel number XXX.
    If inclusion_list is not None, then it must be a container with the
    channel numbers to be included in the output.
    """
    if fnames is None or len(fnames) == 0:
        return None
    chan2fname = {}
    for name in fnames:
        channum = int(name.split('_chan')[1].split(".")[0])
        if inclusion_list is not None and channum not in inclusion_list:
            continue
        print(channum, name)
        chan2fname[channum] = name
    sorted_chan = chan2fname.keys()
    sorted_chan.sort()
    sorted_fnames = [chan2fname[key] for key in sorted_chan]
    return sorted_fnames


def _replace_path(fnames, newpath):
    """Take a sequence of filenames <fnames> and replace the directories leading to each
    with <newpath>"""
    if fnames is None or len(fnames) == 0:
        return None
    result = []
    for f in fnames:
        _, name = os.path.split(f)
        result.append(os.path.join(newpath, name))
    return result


class CrosstalkVeto(object):
    """
    An object to allow vetoing of data in 1 channel when another is hit
    """

    def __init__(self, datagroup=None, window_ms=(-10, 3), pileup_limit=100):
        if datagroup is None:
            return

        window_ms = np.array(window_ms, dtype=np.int)
        self.window_ms = window_ms
        self.n_channels = datagroup.n_channels
        self.n_pulses = datagroup.nPulses
#        self.veto = np.zeros((self.n_channels, self.n_pulses), dtype=np.bool8)

        ms0 = np.array([ds.p_timestamp[0] for ds in datagroup.datasets]).min() * 1e3 + window_ms[0]
        ms9 = np.array([ds.p_timestamp[-1] for ds in datagroup.datasets]).max() * 1e3 + window_ms[1]
        self.nhits = np.zeros(ms9 - ms0 + 1, dtype=np.int8)
        self.time0 = ms0

        for ds in datagroup.datasets:
            g = ds.cuts.good()
            vetotimes = np.asarray(ds.p_timestamp[g] * 1e3 - ms0, dtype=np.int64)
            vetotimes[vetotimes < 0] = 0
            print(vetotimes, len(vetotimes), 1.0e3 * ds.nPulses / (ms9 - ms0)),
            a, b = window_ms
            b += 1
            for t in vetotimes:
                self.nhits[t + a:t + b] += 1

            pileuptimes = vetotimes[ds.p_postpeak_deriv[g] > pileup_limit]
            print(len(pileuptimes))
            for t in pileuptimes:
                self.nhits[t + b:t + b + 8] += 1

    def copy(self):
        v = CrosstalkVeto()
        v.__dict__ = self.__dict__.copy()
        return v

    def veto(self, times_sec):
        """Return boolean vector for whether a given moment is vetoed.  Times are given in
        seconds.  Resolution is 1 ms for the veto."""
        index = np.asarray(times_sec * 1e3 - self.time0 + 0.5, dtype=np.int)
        return self.nhits[index] > 1<|MERGE_RESOLUTION|>--- conflicted
+++ resolved
@@ -1097,28 +1097,13 @@
                     ds.filter = None
                     self.set_chan_bad(ds.channum, 'cannot compute filter, too few good pulses')
                     continue
-<<<<<<< HEAD
-                print_updater.update((ds_num + 1) / float(self.n_channels))
-                avg_signal = np.asarray(ds.average_pulse)
-
-                try:
-                    spectrum = ds.noise_spectrum.spectrum()
-                except:
-                    spectrum = ds.noise_psd[:]
-                f = Filter(avg_signal, self.nPresamples - ds.pretrigger_ignore_samples,
-                           spectrum, ds.noise_autocorr, sample_time=self.timebase,
-                           fmax=fmax, f_3db=f_3db, shorten=2)
-                f.compute()
-                ds.filter = f
-=======
                 if ds._use_new_filters:
                     f = ds.compute_newfilter(fmax=fmax, f_3db=f_3db)
                 else:
                     f = ds.compute_oldfilter(fmax=fmax, f_3db=f_3db)
                 ds.filter = f
-                printUpdater.update((ds_num+1)/float(self.n_channels))
-
->>>>>>> cf442d70
+                print_updater.update((ds_num + 1) / float(self.n_channels))
+
                 # Store all filters created to a new HDF5 group
                 h5grp = ds.hdf5_group.require_group('filters')
                 if f.f_3db is not None:
@@ -1135,13 +1120,13 @@
                 #     vec = h5grp.create_dataset(k, data=v)
                 #     vec.attrs['variance'] = f.variances.get(k[5:], 0)
                 for k in ["filt_fourier", "filt_fourier_full", "filt_noconst",
-                          "filt_baseline", "filt_baseline_pretrig"]:
+                          "filt_baseline", "filt_baseline_pretrig", 'filt_aterms']:
                     if k in h5grp:
                         del h5grp[k]
-                    if hasattr(f, k):
+                    if getattr(f, k, None) is not None:
                         vec = h5grp.create_dataset(k, data=getattr(f, k))
-                        vec.attrs['variance'] = f.variances[k.split('filt_')[1]]
-                        vec.attrs['predicted_v_over_dv'] = f.predicted_v_over_dv[k.split('filt_')[1]]
+                        vec.attrs['variance'] = f.variances.get(k.split('filt_')[1], 0.0)
+                        vec.attrs['predicted_v_over_dv'] = f.predicted_v_over_dv.get(k.split('filt_')[1], 0.0)
             else:
                 print("chan %d skipping compute_filter because already done, and loading filter" % ds.channum)
                 h5grp = ds.hdf5_group['filters']
@@ -1152,29 +1137,15 @@
                 ds.filter.shorten = h5grp.attrs['shorten']
                 ds.filter.f_3db = h5grp.attrs['f_3db'] if 'f_3db' in h5grp.attrs else None
                 ds.filter.fmax = h5grp.attrs['fmax'] if 'fmax' in h5grp.attrs else None
-<<<<<<< HEAD
-                # for name in h5grp:
-                #     if name.startswith("filt_"):
-                #         setattr(ds.filter, name, h5grp[name][:])
-                #         # doesn't do variances
-                for k in ["filt_fourier", "filt_fourier_full", "filt_noconst",
-                          "filt_baseline", "filt_baseline_pretrig"]:
-                    if k in h5grp:
-                        setattr(ds.filter, k, h5grp[k][...])
-                        if 'variance' in h5grp[k].attrs:
-                            ds.filter.variances[k] = h5grp[k].attrs['variance']
-                        if 'predicted_v_over_dv' in h5grp[k].attrs:
-                            ds.filter.predicted_v_over_dv[k] = h5grp[k].attrs['predicted_v_over_dv']
-=======
                 ds.filter.variances = {}
                 for name in h5grp:
                     if name.startswith("filt_"):
                         setattr(ds.filter, name, h5grp[name][:])
-                        suffix = name.split("filt_")[1]
-                        ds.filter.variances[suffix] = h5grp[name].attrs['variance']
-
-
->>>>>>> cf442d70
+                        if 'variance' in h5grp[name].attrs:
+                            ds.filter.variances[name] = h5grp[name].attrs['variance']
+                        if 'predicted_v_over_dv' in h5grp[name].attrs:
+                            ds.filter.predicted_v_over_dv[name] = \
+                                h5grp[name].attrs['predicted_v_over_dv']
 
     def plot_filters(self, first=0, end=-1):
         """Plot the filters from <first> through <end>-1.  By default, plots all filters,
@@ -1195,15 +1166,9 @@
             ax2.set_title("chan %d baseline" % ds.channum)
             for ax in (ax1, ax2):
                 ax.set_xlim([0, self.nSamples])
-<<<<<<< HEAD
                 if hasattr(ds, 'filter'):
                     ds.filter.plot(axes=(ax1, ax2))
-
         plt.show()
-=======
-            ax1.plot(ds.filter.filt_noconst, color='b')
-            ax2.plot(ds.filter.filt_baseline, color='r')
->>>>>>> cf442d70
 
     def summarize_filters(self, filter_name='noconst', std_energy=5898.8):
         rms_fwhm = np.sqrt(np.log(2) * 8)  # FWHM is this much times the RMS

--- conflicted
+++ resolved
@@ -21,9 +21,6 @@
 Started March 2, 2011
 """
 __all__ = ['TESGroup', 'RestoreTESGroup', 'CrosstalkVeto']
-
-import functools
-import operator
 
 import numpy as np
 import pylab as plt
@@ -576,14 +573,6 @@
         else:
             nchan = float(self.num_good_channels)
 
-<<<<<<< HEAD
-        for i, chan in enumerate(self.iter_channel_numbers(include_badchan)):
-            self.channel[chan].summarize_data(peak_time_microsec,
-                                              pretrigger_ignore_microsec, forceNew)
-            printUpdater.update((i+1)/nchan)
-            self.hdf5_file.flush()
-
-=======
         for i,chan in enumerate(self.iter_channel_numbers(include_badchan)):
             try:
                 self.channel[chan].summarize_data(peak_time_microsec,
@@ -607,7 +596,6 @@
             except:
                 self.set_chan_bad(ds.channum, "calc_rows_after_last_external_trigger")
 
->>>>>>> 5d8b1245
     def read_trace(self, record_num, dataset_num=0, chan_num=None):
         """Read (from cache or disk) and return the pulse numbered <record_num> for
         dataset number <dataset_num> or channel number <chan_num>.

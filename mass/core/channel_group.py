"""
channel_group.py

Part of the Microcalorimeter Analysis Software System (MASS).

This module defines classes that handle one or more TES data streams
together.  While these classes are indispensable for code-
division multiplexed (CDM) systems, they are also useful for the
simpler time-division multiplexed (TDM) systems in that they allow
the same interface to handle both types of data.

That's the goal, at least.

Notice that no one has used CDM data from 2012 to present (June 2014),
so I moved the CDMGroup class to mass.nonstandard.CDM module. Still, I
am preserving the separation of BaseChannelGroup (methods common to TDM
or CDM data) and TESGroup (for TDM data only).

Author: Joe Fowler, NIST

Started March 2, 2011
"""
import numpy as np
import matplotlib.pylab as plt
import os
import h5py

import mass.core
import mass.calibration
import mass.calibration.energy_calibration
import mass.mathstat
import mass.nonstandard.CDM

from mass.core.utilities import InlineUpdater
from mass.core.channel import MicrocalDataSet, PulseRecords, NoiseRecords


class FilterCanvas(object):
    pass


def _generate_hdf5_filename(rawname):
    """Generate the appropriate HDF5 filename based on a file's LJH name.
    Takes /path/to/data_chan33.ljh --> /path/to/data_mass.hdf5"""
    import re
    fparts = re.split("_chan\d+", rawname)
    prefix_path = fparts[0]
    if rawname.endswith("noi"):
        prefix_path += '_noise'
    return prefix_path+"_mass.hdf5"


def RestoreTESGroup(hdf5filename, hdf5noisename=None):
    """Generate a TESGroup object from a data summary HDF5 filename 'hdf5filename'
    and optionally an 'hdf5noisename', though the latter can often be inferred from
    the noise raw filenames, which are stored in the pulse HDF5 file (assuming you
    aren't doing something weird).

    TODO: make this function accept a sequence of channel numbers and load only those
    channels into the TESGroup.
    """
    pulsefiles = []
    channum = []
    noisefiles = []
    generated_noise_hdf5_name = None

    h5file = h5py.File(hdf5filename, "r")
    for name, group in h5file.iteritems():
        if not name.startswith("chan"):
            continue
        pulsefiles.append(group.attrs['filename'])
        channum.append(group.attrs['channum'])

        if hdf5noisename is None:
            fname = group.attrs['noise_filename']
            if generated_noise_hdf5_name is None:
                generated_noise_hdf5_name = _generate_hdf5_filename(fname)
            elif generated_noise_hdf5_name != _generate_hdf5_filename(fname):
                raise RuntimeError("""The implied HDF5 noise files names are not the same for all channels.
                The first channel implies '%s'
                and another implies '%s'.
                Instead, you should run RestoreTESGroup with an explicit hdf5noisename argument.""" %
                                   (generated_noise_hdf5_name, _generate_hdf5_filename(fname)))
            noisefiles.append(fname)
    h5file.close()

    if hdf5noisename is not None:
        h5file = h5py.File(hdf5noisename, "r")
        for ch in channum:
            group = h5file['chan%d' % ch]
            noisefiles.append(group.attrs['filename'])
        h5file.close()
    else:
        hdf5noisename = generated_noise_hdf5_name

    return TESGroup(pulsefiles, noisefiles, hdf5_filename=hdf5filename,
                    hdf5_noisefilename=hdf5noisename)


class TESGroup(object):
    """
    Provides the interface for a group of one or more microcalorimeters,
    multiplexed by TDM.
    """

    BRIGHT_ORANGE = '#ff7700'

    BUILTIN_BOOLEAN_CUT_FIELDS = ['pretrigger_rms',
                                  'pretrigger_mean',
                                  'pretrigger_mean_departure_from_median',
                                  'peak_time_ms',
                                  'rise_time_ms',
                                  'postpeak_deriv',
                                  'pulse_average',
                                  'min_value',
                                  'timestamp_sec',
                                  'timestamp_diff_sec',
                                  'peak_value',
                                  'energy',
                                  'timing',
                                  "p_filt_phase",
                                  'smart_cuts']

    # Categorical cut field item format
    # [name of field, list of categories, default category]
    BUILTIN_CATEGORICAL_CUT_FIELDS = [
        ['calibration', ['in', 'out'], 'in'],
        ]

    __cut_boolean_field_desc_dtype = np.dtype([("name", np.bytes_, 64),
                                               ("mask", np.uint32)])
    __cut_categorical_field_desc_dtype = np.dtype([("name", np.bytes_, 64),
                                                   ("pos", np.uint8),
                                                   ("mask", np.uint32)])
    __cut_category_list_dtype = np.dtype([("field", np.bytes_, 64),
                                          ("category", np.bytes_, 64),
                                          ("index", np.uint8)])

    def __init__(self, filenames, noise_filenames=None, noise_only=False,
                 noise_is_continuous=True, max_cachesize=None,
                 hdf5_filename=None, hdf5_noisefilename=None):

        if noise_filenames is not None and len(noise_filenames) == 0:
            noise_filenames = None

        # In the noise_only case, you can put the noise file names either in the
        # usual (pulse) filenames argument or in the noise_filenames argument.
        self.noise_only = noise_only
        if noise_only and noise_filenames is None:
            filenames, noise_filenames = (), filenames

        # Figure out where the 2 HDF5 files are to live, if the default argument
        # was given for their paths.
        if hdf5_filename is None and not noise_only:
            hdf5_filename = _generate_hdf5_filename(filenames[0])
        if hdf5_noisefilename is None and noise_filenames is not None:
            hdf5_noisefilename = _generate_hdf5_filename(noise_filenames[0])

        # Handle the pulse files.
        if noise_only:
            self.filenames = ()
            self.hdf5_file = None
        else:
            # Convert a single filename to a tuple of size one
            if isinstance(filenames, str):
                filenames = (filenames,)
            self.filenames = tuple(filenames)
            self.n_channels = len(self.filenames)
            self.hdf5_file = h5py.File(hdf5_filename, 'a')

        # Cut parameter description need to initialized.
        if self.hdf5_file:
            if "cut_num_used_bits" not in self.hdf5_file.attrs:
                self.hdf5_file.attrs["cut_num_used_bits"] = 0

            if "cut_boolean_field_desc" not in self.hdf5_file.attrs:
                self.hdf5_file.attrs["cut_boolean_field_desc"] = np.zeros(32, dtype=self.__cut_boolean_field_desc_dtype)
                self.register_boolean_cut_fields(*self.BUILTIN_BOOLEAN_CUT_FIELDS)

            if ("cut_categorical_field_desc" not in self.hdf5_file.attrs) and \
                    ("cut_category_list" not in self.hdf5_file):
                self.hdf5_file.attrs["cut_categorical_field_desc"] = \
                    np.zeros(0, dtype=self.__cut_categorical_field_desc_dtype)
                self.hdf5_file.attrs["cut_category_list"] =\
                    np.zeros(0, dtype=self.__cut_category_list_dtype)

                for categorical_desc in self.BUILTIN_CATEGORICAL_CUT_FIELDS:
                    self.register_categorical_cut_field(*categorical_desc)

        # Same for noise filenames
        self.noise_filenames = None
        self.hdf5_noisefile = None
        if noise_filenames is not None:
            if isinstance(noise_filenames, str):
                noise_filenames = (noise_filenames,)
            self.noise_filenames = noise_filenames
            self.hdf5_noisefile = h5py.File(hdf5_noisefilename, 'a')
            if noise_only:
                self.n_channels = len(self.noise_filenames)

        # Set up other aspects of the object
        self.nhits = None
        self.n_segments = 0

        self.nPulses = 0
        self.nPresamples = 0
        self.nSamples = 0
        self.timebase = 0.0

        self._cached_segment = None
        self._cached_pnum_range = None
        self._allowed_pnum_ranges = None
        self._allowed_segnums = None
        self.pulses_per_seg = None
        self._bad_channums = dict()

        if self.n_channels <= 4:
            self.colors = ("blue", "#aaaa00", "green", "red")
        else:
            self.colors = ('purple', "blue", "cyan", "green", "gold", self.BRIGHT_ORANGE, "red", "brown")

        self.num_good_channels = 0
        self.good_channels = []
        self.first_good_dataset = None

        if self.noise_only:
            self._setup_per_channel_objects_noiseonly(noise_is_continuous)
        else:
            self._setup_per_channel_objects(noise_is_continuous)

        if max_cachesize is not None:
            if max_cachesize < self.n_channels * self.channels[0].segmentsize:
                self.set_segment_size(max_cachesize // self.n_channels)

    @property
    def boolean_cut_desc(self):
        return self.hdf5_file.attrs["cut_boolean_field_desc"]

    @boolean_cut_desc.setter
    def boolean_cut_desc(self, value):
        self.hdf5_file.attrs["cut_boolean_field_desc"] = value

    @property
    def categorical_cut_desc(self):
        return self.hdf5_file.attrs["cut_categorical_field_desc"]

    @categorical_cut_desc.setter
    def categorical_cut_desc(self, value):
        self.hdf5_file.attrs["cut_categorical_field_desc"] = value

    @property
    def cut_category_list(self):
        return self.hdf5_file.attrs["cut_category_list"]

    @cut_category_list.setter
    def cut_category_list(self, value):
        self.hdf5_file.attrs["cut_category_list"] = value

    @property
    def cut_num_used_bits(self):
        return self.hdf5_file.attrs["cut_num_used_bits"]

    @cut_num_used_bits.setter
    def cut_num_used_bits(self, value):
        self.hdf5_file.attrs["cut_num_used_bits"] = value

    def cut_field_categories(self, field_name):
        category_list = self.cut_category_list

        return {name.decode(): index for field, name, index in category_list if field == field_name.encode()}

    def register_boolean_cut_fields(self, *names):
        num_used_bits = self.cut_num_used_bits
        boolean_fields = self.boolean_cut_desc

        new_fields = [n.encode() for n in names if n.encode() not in boolean_fields["name"]]

        if new_fields:
            new_boolean_field_desc = np.array([(name, 1 << (i + num_used_bits)) for i, name in enumerate(new_fields)],
                                              dtype=self.__cut_boolean_field_desc_dtype)
            boolean_fields[num_used_bits:num_used_bits + len(new_fields)] = new_boolean_field_desc
            self.boolean_cut_desc = boolean_fields
            self.cut_num_used_bits += len(new_fields)

    def register_categorical_cut_field(self, name, categories, default="uncategorized"):
        categorical_fields = self.categorical_cut_desc
        if name.encode() in categorical_fields["name"]:
            return

        # categories might be an immutable tuple.
        category_list = list(categories)

        # if the default category is already included, it's temporarily removed from the category_list
        # and insert into at the head of the category_list.
        if default in category_list:
            category_list.remove(default)
        category_list.insert(0, default)

        # Updates the 'cut_category_list' attribute
        new_list = np.array([(name.encode(), category.encode(), i) for i, category in enumerate(category_list)],
                            dtype=self.__cut_category_list_dtype)
        self.cut_category_list = np.hstack([self.cut_category_list,
                                            new_list])

        # Needs to update the 'cut_categorical_field_desc' attribute.
        num_bits = 1
        while (1 << num_bits) < len(category_list):
            num_bits += 1

        field_desc_item = np.array([(name.encode(),
                                     self.cut_num_used_bits,
                                     ((1 << num_bits) - 1) << self.cut_num_used_bits)],
                                   dtype=self.__cut_categorical_field_desc_dtype)
        self.categorical_cut_desc = np.hstack([categorical_fields, field_desc_item])
        self.cut_num_used_bits += num_bits

    def _setup_per_channel_objects(self, noise_is_continuous=True):
        pulse_list = []
        noise_list = []
        dset_list = []
        for i, fname in enumerate(self.filenames):

            # Create the pulse records file interface and the overall MicrocalDataSet
            pulse = PulseRecords(fname)
            print("%s %i" % (fname, pulse.nPulses))
            if pulse.nPulses == 0:
                print("TESGroup is skipping a file that has zero pulses: %s" % fname)
                continue  # don't load files with zero pulses

            try:
                hdf5_group = self.hdf5_file.require_group("chan%d" % pulse.channum)
                hdf5_group.attrs['filename'] = fname
            except:
                hdf5_group = None

            dset = MicrocalDataSet(pulse.__dict__, tes_group=self, hdf5_group=hdf5_group)

            # If appropriate, add to the MicrocalDataSet the NoiseRecords file interface
            if self.noise_filenames is not None:
                nf = self.noise_filenames[i]
                hdf5_group.attrs['noise_filename'] = nf
                try:
                    hdf5_noisegroup = self.hdf5_noisefile.require_group("chan%d" % pulse.channum)
                    hdf5_noisegroup.attrs['filename'] = nf
                except:
                    hdf5_noisegroup = None
                noise = NoiseRecords(nf, records_are_continuous=noise_is_continuous,
                                     hdf5_group=hdf5_noisegroup)

                if pulse.channum != noise.channum:
                    print("TESGroup did not add data: channums don't match %s, %s" % (fname, nf))
                    continue
                dset.noise_records = noise
                assert(dset.channum == dset.noise_records.channum)
                noise_list.append(noise)
            pulse_list.append(pulse)
            dset_list.append(dset)

            if self.n_segments == 0:
                for attr in ("nSamples", "nPresamples", "timebase"):
                    self.__dict__[attr] = pulse.__dict__[attr]
            else:
                for attr in ("nSamples", "nPresamples", "timebase"):
                    if self.__dict__[attr] != pulse.__dict__[attr]:
                        raise ValueError("Unequal values of %s: %f != %f" % (attr, float(self.__dict__[attr]),
                                                                             float(pulse.__dict__[attr])))
            self.n_segments = max(self.n_segments, pulse.n_segments)
            self.nPulses = max(self.nPulses, pulse.nPulses)

        # Store relevant facts as attributes to the HDF5 file
        if self.hdf5_file is not None:
            self.hdf5_file.attrs['npulses'] = self.nPulses
            self.hdf5_file.attrs['nsamples'] = self.nSamples
            self.hdf5_file.attrs['npresamples'] = self.nPresamples
            self.hdf5_file.attrs['frametime'] = self.timebase

        self.channels = tuple(pulse_list)
        self.noise_channels = tuple(noise_list)
        self.datasets = tuple(dset_list)
        for chan, ds in zip(self.channels, self.datasets):
            ds.pulse_records = chan

        self._setup_channels_list()

        if len(pulse_list) > 0:
            self.pulses_per_seg = pulse_list[0].pulses_per_seg
        if len(self.datasets) > 0:
            # Set master timestamp_offset (seconds)
            self.timestamp_offset = self.first_good_dataset.timestamp_offset

        for ds in self:
            if ds.timestamp_offset != self.timestamp_offset:
                self.timestamp_offset = None
                break

    def _setup_per_channel_objects_noiseonly(self, noise_is_continuous=True):
        noise_list = []
        dset_list = []
        for fname in self.noise_filenames:

            noise = NoiseRecords(fname, records_are_continuous=noise_is_continuous)
            try:
                hdf5_group = self.hdf5_noisefile.require_group("chan%d" % noise.channum)
                hdf5_group.attrs['filename'] = fname
                noise.hdf5_group = hdf5_group
            except:
                hdf5_group = None

            dset = MicrocalDataSet(noise.__dict__, hdf5_group=hdf5_group)
            dset.noise_records = noise
            noise_list.append(noise)
            dset_list.append(dset)

            if self.n_segments == 0:
                for attr in ("nSamples", "nPresamples", "timebase"):
                    self.__dict__[attr] = noise.__dict__[attr]
            else:
                for attr in ("nSamples", "nPresamples", "timebase"):
                    if self.__dict__[attr] != noise.__dict__[attr]:
                        raise ValueError(
                            "Unequal values of %s: %f != %f" % (attr, float(self.__dict__[attr]),
                                                                float(noise.__dict__[attr])))
            self.n_segments = max(self.n_segments, noise.n_segments)
            self.nPulses = max(self.nPulses, noise.nPulses)

        # Store relevant facts as attributes to the HDF5 file
        if self.hdf5_file is not None:
            self.hdf5_file.attrs['npulses'] = self.nPulses
            self.hdf5_file.attrs['nsamples'] = self.nSamples
            self.hdf5_file.attrs['npresamples'] = self.nPresamples
            self.hdf5_file.attrs['frametime'] = self.timebase

        self.channels = ()
        self.noise_channels = tuple(noise_list)
        self.datasets = tuple(dset_list)
        for chan, ds in zip(self.channels, self.datasets):
            ds.pulse_records = chan
        self._setup_channels_list()
        if len(self.datasets) > 0:
            self.timestamp_offset = self.first_good_dataset.timestamp_offset

        for ds in self:
            if ds.timestamp_offset != self.timestamp_offset:
                self.timestamp_offset = None
                break

    def __iter__(self):
        """Iterator over the self.datasets in channel number order"""
        for ds in self.iter_channels():
            yield ds

    def iter_channels(self, include_badchan=False):
        """Iterator over the self.datasets in channel number order
        include_badchan : whether to include officially bad channels in the result."""
        channum = self.channel.keys()
        if not include_badchan:
            channum = list(set(channum) - set(self._bad_channums.keys()))
        channum.sort()
        for c in channum:
            yield self.channel[c]

    def iter_channel_numbers(self, include_badchan=False):
        """Iterator over the channel numbers in numerical order
        include_badchan : whether to include officially bad channels in the result."""
        channum = self.channel.keys()
        if not include_badchan:
            channum = list(set(channum) - set(self._bad_channums))
        channum.sort()
        for c in channum:
            yield c

    def set_chan_good(self, *args):
        """Set one or more channels to be good.  (No effect for channels already listed
        as good.)
        *args  Arguments to this function are integers or containers of integers.  Each
               integer is removed from the bad-channels list."""
        added_to_list = set()
        for a in args:
            try:
                goodones = set(a)
            except TypeError:
                goodones = {a}
            added_to_list.update(goodones)
        for k in added_to_list:
            if k in self._bad_channums:
                comment = self._bad_channums.pop(k)
                print("chan %d set good, had previously been set bad for %s" % (k, str(comment)))
            else:
                print("chan %d not set good because it was not set bad" % k)
        self.update_chan_info()

    def set_chan_bad(self, *args):
        """Set one or more channels to be bad.  (No effect for channels already listed
        as bad.)
        *args  Arguments to this function are integers or containers of integers.  Each
               integer is added to the bad-channels list."""
        added_to_list = set()
        comment = ''
        for a in args:
            if type(a) is type(comment):
                comment = a
                continue
            try:
                badones = set(a)
            except TypeError:
                badones = {a}
            added_to_list.update(badones)

        for k in added_to_list:
            self._bad_channums[k] = self._bad_channums.get(k, [])+[comment]
            print('chan %s flagged bad because %s' % (k, comment))

        self.update_chan_info()

    def update_chan_info(self):
        channum = self.channel.keys()
        channum = list(set(channum) - set(self._bad_channums.keys()))
        channum.sort()
        self.num_good_channels = len(channum)
        self.good_channels = list(channum)
        if self.num_good_channels > 0:
            self.first_good_dataset = self.channel[channum[0]]
        elif len(channum) > 0:
            print("WARNING: All datasets flagged bad, most things won't work.")
            self.first_good_dataset = None

    def _setup_channels_list(self):
        self.channel = {}
        for ds_num, ds in enumerate(self.datasets):
            try:
                ds.index = ds_num
                self.channel[ds.channum] = ds
            except AttributeError:
                pass
        self.update_chan_info()

    @property
    def why_chan_bad(self):
        return self._bad_channums.copy()

    def clear_cache(self):
        """Invalidate any cached raw data."""
        self._cached_segment = None
        self._cached_pnum_range = None
        for ds in self.datasets:
            ds.data = None
        if 'raw_channels' in self.__dict__:
            for rc in self.raw_channels:
                rc.data = None
        if 'noise_channels' in self.__dict__:
            for nc in self.noise_channels:
                nc.datafile.clear_cache()

    def sample2segnum(self, samplenum):
        """Returns the segment number of sample number <samplenum>."""
        if samplenum >= self.nPulses:
            samplenum = self.nPulses - 1
        return samplenum // self.pulses_per_seg

    def segnum2sample_range(self, segnum):
        """Return the (first,end) sample numbers of the segment numbered <segnum>.
        Note that <end> is 1 beyond the last sample number in that segment."""
        return segnum*self.pulses_per_seg, (segnum+1)*self.pulses_per_seg

    def set_data_use_ranges(self, ranges=None):
        """Set the range of sample numbers that this object will use when iterating over
        raw data.

        <ranges> can be None (which causes all samples to be used, the default);
                or a 2-element sequence (a,b), which causes only a through b-1 inclusive to be used;
                or a sequence of 2-element sequences, which is like the previous
                but with multiple sample ranges allowed.
        """
        if ranges is None:
            allowed_ranges = [[0, self.nPulses]]
        elif len(ranges) == 2 and np.isscalar(ranges[0]) and np.isscalar(ranges[1]):
            allowed_ranges = [[ranges[0], ranges[1]]]
        else:
            allowed_ranges = [r for r in ranges]

        allowed_segnums = np.zeros(self.n_segments, dtype=np.bool)
        for first, end in allowed_ranges:
            assert first <= end
            for sn in range(self.sample2segnum(first), self.sample2segnum(end-1)+1):
                allowed_segnums[sn] = True

        self._allowed_pnum_ranges = allowed_ranges
        self._allowed_segnums = allowed_segnums

        if ranges is not None:
            print('Warning!  This feature is only half-complete.  Currently, granularity is limited.')
            print('   Only full "segments" of size %d records can be ignored.' % self.pulses_per_seg)
            print('   Will use %d segments and ignore %d.' % (self._allowed_segnums.sum(),
                                                              self.n_segments-self._allowed_segnums.sum()))

    def iter_segments(self, first_seg=0, end_seg=-1, sample_mask=None, segment_mask=None):
        if self._allowed_segnums is None:
            self.set_data_use_ranges(None)

        if end_seg < 0:
            end_seg = self.n_segments
        for i in range(first_seg, end_seg):
            if not self._allowed_segnums[i]:
                continue
            a, b = self.segnum2sample_range(i)
            if sample_mask is not None:
                if b > len(sample_mask):
                    b = len(sample_mask)
                if not sample_mask[a:b].any():
                    print('We can skip segment %4d' % i)
                    continue  # Don't need anything in this segment.  Sweet!
            if segment_mask is not None:
                if not segment_mask[i]:
                    print('We can skip segment %4d' % i)
                    continue  # Don't need anything in this segment.  Sweet!
            first_rnum, end_rnum = self.read_segment(i)
            yield first_rnum, end_rnum

    def summarize_data(self, peak_time_microsec=220.0, pretrigger_ignore_microsec=20.0,
                       include_badchan=False, forceNew=False):
        """
        Compute summary quantities for each pulse.
        We are (July 2014) developing a Julia replacement for this, but you can use Python
        if you wish.
        """
        printUpdater = InlineUpdater('summarize_data')
        if include_badchan:
            nchan = float(len(self.channel.keys()))
        else:
            nchan = float(self.num_good_channels)

        for i, chan in enumerate(self.iter_channel_numbers(include_badchan)):
            try:
                self.channel[chan].summarize_data(peak_time_microsec,
                                                  pretrigger_ignore_microsec, forceNew)
                printUpdater.update((i+1) / nchan)
                self.hdf5_file.flush()
            except:
                self.set_chan_bad(chan, "summarize_data")

    def calc_external_trigger_timing(self, after_last=False, until_next=False, from_nearest=False, forceNew=False):
        if not (after_last or until_next or from_nearest):
            raise ValueError("at least one of from_last, until_next, or from_nearest should be True")
        ds = self.first_good_dataset

        # loading this dataset can be slow, so lets do it only once for the whole ChannelGroup
        external_trigger_rowcount = ds.external_trigger_rowcount[:]
        external_trigger_rowcount.dtype = np.int64
        for ds in self:
            try:
<<<<<<< HEAD
                if "rows_after_last_external_trigger" not in ds.hdf5_group or forceNew:
                    rows_after = mass.mathstat.nearest_arrivals.nearest_arrivals(ds.p_rowcount[:],
                                                                                 external_trigger_rowcount)
                    if "rows_after_last_external_trigger" not in ds.hdf5_group:
                        ds.hdf5_group["rows_after_last_external_trigger"] = rows_after
                    else:
                        ds.hdf5_group["rows_after_last_external_trigger"][:] = rows_after
                ds._rows_after_last_external_trigger = ds.hdf5_group["rows_after_last_external_trigger"]
            except:
                self.set_chan_bad(ds.channum, "calc_rows_after_last_external_trigger")
=======
                if forceNew or\
                        ("rows_after_last_external_trigger" not in ds.hdf5_group and after_last) or\
                        ("rows_until_next_external_trigger" not in ds.hdf5_group and until_next) or\
                        ("rows_from_nearest_external_trigger" not in ds.hdf5_group and from_nearest):
                    rows_after_last_external_trigger, rows_until_next_external_trigger = mass.mathstat.nearest_arrivals.nearest_arrivals(ds.p_rowcount[:], external_trigger_rowcount)
                    if after_last:
                        g = ds.hdf5_group.require_dataset("rows_after_last_external_trigger", (ds.nPulses,), dtype=np.int64)
                        g[:] = rows_after_last_external_trigger
                        ds._rows_after_last_external_trigger = g
                    if until_next:
                        g = ds.hdf5_group.require_dataset("rows_until_next_external_trigger", (ds.nPulses,), dtype=np.int64)
                        g[:] = rows_until_next_external_trigger
                        ds._rows_until_next_external_trigger = g
                    if from_nearest:
                        g = ds.hdf5_group.require_dataset("rows_from_nearest_external_trigger", (ds.nPulses,), dtype=np.int64)
                        g[:] = np.fmin(rows_after_last_external_trigger,rows_until_next_external_trigger)
                        ds._rows_from_nearest_external_trigger = g
            except Exception as e:
                self.set_chan_bad(ds.channum, "calc_external_trigger_timing")
>>>>>>> 95d80054

    def read_trace(self, record_num, dataset_num=0, chan_num=None):
        """Read (from cache or disk) and return the pulse numbered <record_num> for
        dataset number <dataset_num> or channel number <chan_num>.
        If both are given, then <chan_num> will be used when valid.
        If this is a CDMGroup, then the pulse is the demodulated
        channel by that number."""
        ds = self.channel.get(chan_num, self.datasets[dataset_num])
        return ds.read_trace(record_num)

    def plot_traces(self, pulsenums, dataset_num=0, chan_num=None, pulse_summary=True, axis=None,
                    difference=False, residual=False, valid_status=None):
        """Plot some example pulses, given by sample number.
        <pulsenums>   A sequence of sample numbers, or a single one.
        <dataset_num> Dataset index (0 to n_dets-1, inclusive).  Will be used only if
                      <chan_num> is invalid.
        <chan_num>    Dataset channel number.  If valid, it will be used instead of dataset_num.

        <pulse_summary> Whether to put text about the first few pulses on the plot
        <axis>       A plt axis to plot on.
        <difference> Whether to show successive differences (that is, d(pulse)/dt) or the raw data
        <residual>   Whether to show the residual between data and opt filtered model,
                     or just raw data.
        <valid_status> If None, plot all pulses in <pulsenums>.  If "valid" omit any from that set
                     that have been cut.  If "cut", show only those that have been cut.
        """

        if chan_num in self.channel:
            dataset = self.channel[chan_num]
            dataset_num = dataset.index
        else:
            dataset = self.datasets[dataset_num]
            if chan_num is not None:
                print("Cannot find chan_num[%d], so using dataset #%d" % (chan_num, dataset_num))
        return dataset.plot_traces(pulsenums, pulse_summary, axis, difference,
                                   residual, valid_status)

    def plot_summaries(self, quantity, valid='uncut', downsample=None, log=False, hist_limits=None,
                       dataset_numbers=None):
        """Plot a summary of one quantity from the data set, including time series and histograms of
        this quantity.  This method plots all channels in the group, but only one quantity.  If you
        would rather see all quantities for one channel, then use the group's
        group.dataset[i].plot_summaries() method.

        <quantity> A case-insensitive whitespace-ignored one of the following list, or the numbers
                   that go with it:
                   "Pulse Avg" (0)
                   "Pretrig RMS" (1)
                   "Pretrig Mean" (2)
                   "Peak Value" (3)
                   "Max PT Deriv" (4)
                   "Rise Time" (5)
                   "Peak Time" (6)

        <valid> The words 'uncut' or 'cut', meaning that only uncut or cut data are to be plotted
                *OR* None, meaning that all pulses should be plotted.

        <downsample> To prevent the scatter plots (left panels) from getting too crowded,
                     plot only one out of this many samples.  If None, then plot will be
                     downsampled to 10,000 total points.

        <log>              Use logarithmic y-axis on the histograms (right panels).
        <hist_limits>
        <dataset_numbers>  A sequence of the datasets [0...n_channels-1] to plot.  If None
                           (the default) then plot all datasets in numerical order.
        """

        plottables = (
            ("p_pulse_average", 'Pulse Avg', 'purple', [0, 5000]),
            ("p_pretrig_rms", 'Pretrig RMS', 'blue', [0, 4000]),
            ("p_pretrig_mean", 'Pretrig Mean', 'green', None),
            ("p_peak_value", 'Peak value', '#88cc00', None),
            ("p_postpeak_deriv", 'Max PT deriv', 'gold', [0, 700]),
            ("p_rise_time[:]*1e3", 'Rise time (ms)', 'orange', [0, 12]),
            ("p_peak_time[:]*1e3", 'Peak time (ms)', 'red', [-3, 9])
        )

        quant_names = [p[1].lower().replace(" ", "") for p in plottables]
        if quantity in range(len(quant_names)):
            plottable = plottables[quantity]
        else:
            i = quant_names.index(quantity.lower().replace(" ", ""))
            plottable = plottables[i]

        if dataset_numbers is None:
            datasets = self.datasets
            dataset_numbers = range(len(datasets))
        else:
            datasets = [self.datasets[i] for i in dataset_numbers]

        plt.clf()
        ny_plots = len(datasets)
        for i, (channum, ds) in enumerate(zip(dataset_numbers, datasets)):
            print('TES%2d ' % channum),

            # Convert "uncut" or "cut" to array of all good or all bad data
            if isinstance(valid, str):
                if "uncut" in valid.lower():
                    valid_mask = ds.cuts.good()
                    print("Plotting only uncut data"),
                elif "cut" in valid.lower():
                    valid_mask = ds.cuts.bad()
                    print("Plotting only cut data"),
                elif 'all' in valid.lower():
                    valid_mask = None
                    print("Plotting all data, cut or uncut"),
                else:
                    raise ValueError("If valid is a string, it must contain 'all', 'uncut' or 'cut'.")

            if valid_mask is not None:
                nrecs = valid_mask.sum()
                if downsample is None:
                    downsample = nrecs // 10000
                    if downsample < 1:
                        downsample = 1
                hour = ds.p_timestamp[valid_mask][::downsample] / 3600.0
            else:
                nrecs = ds.nPulses
                if downsample is None:
                    downsample = ds.nPulses // 10000
                    if downsample < 1:
                        downsample = 1
                hour = ds.p_timestamp[::downsample] / 3600.0
            print(" (%d records; %d in scatter plots)" % (nrecs, hour.shape[0]))

            (vect, label, color, default_limits) = plottable
            if hist_limits is None:
                limits = default_limits
            else:
                limits = hist_limits

            vect = eval("ds.%s" % vect)[valid_mask]

            # Scatter plots on left half of figure
            if i == 0:
                ax_master = plt.subplot(ny_plots, 2, 1+i*2)
            else:
                plt.subplot(ny_plots, 2, 1+i*2, sharex=ax_master)

            if len(vect) > 0:
                plt.plot(hour, vect[::downsample], '.', ms=1, color=color)
            else:
                plt.text(.5, .5, 'empty', ha='center', va='center', size='large',
                         transform=plt.gca().transAxes)
            if i == 0:
                plt.title(label)
            plt.ylabel("TES %d" % channum)
            if i == ny_plots-1:
                plt.xlabel("Time since server start (hours)")

            # Histograms on right half of figure
            if i == 0:
                axh_master = plt.subplot(ny_plots, 2, 2+i*2)
            else:
                if 'Pretrig Mean' == label:
                    plt.subplot(ny_plots, 2, 2+i*2)
                else:
                    plt.subplot(ny_plots, 2, 2+i*2, sharex=axh_master)

            if limits is None:
                in_limit = np.ones(len(vect), dtype=np.bool)
            else:
                in_limit = np.logical_and(vect > limits[0], vect < limits[1])
            if in_limit.sum() <= 0:
                plt.text(.5, .5, 'empty', ha='center', va='center', size='large',
                         transform=plt.gca().transAxes)
            else:
                contents, _bins, _patches = plt.hist(vect[in_limit], 200, log=log,
                                                     histtype='stepfilled', fc=color, alpha=0.5)
            if i == ny_plots-1:
                plt.xlabel(label)
            if log:
                plt.ylim(ymin=contents.min())

    def make_masks(self, pulse_avg_ranges=None, pulse_peak_ranges=None,
                   use_gains=True, gains=None, cut_crosstalk=False,
                   max_ptrms=None, max_post_deriv=None):
        """Generate a sequence of masks for use in compute_average_pulses().

        <use_gains>   Rescale the pulses by a set of "gains", either from <gains> or from
                      the MicrocalDataSet.gain parameter if <gains> is None.
        <gains>       The set of gains to use, overriding the self.datasets[*].gain, if
                      <use_gains> is True.  (If False, this argument is ignored.)
        <cut_crosstalk>  Whether to mask out events having nhits>1.  (Makes no sense in TDM data).
        <max_ptrms>      When <cut_crosstalk>, we can also mask out events where any other channel
                         has p_pretrig_rms exceeding <max_ptrms>
        <max_post_deriv> When <cut_crosstalk>, we can also mask out events where any other channel
                         has p_postpeak_deriv exceeding <max_post_deriv>
        """

        for ds in self:
            if ds.nPulses == 0:
                self.set_chan_bad(ds.channum, "has 0 pulses")

        masks = []
        if use_gains:
            if gains is None:
                gains = [d.gain for d in self.datasets]
        else:
            gains = np.ones(self.n_channels)

        # Cut crosstalk only makes sense in CDM data
        if cut_crosstalk and not isinstance(self, mass.nonstandard.CDM.CDMGroup):
            print('Cannot cut crosstalk because this is not CDM data')
            cut_crosstalk = False

        if not cut_crosstalk:
            if max_ptrms is not None:
                print("Warning: make_masks ignores max_ptrms when not cut_crosstalk")
            if max_post_deriv is not None:
                print("Warning: make_masks ignores max_post_deriv when not cut_crosstalk")

        if pulse_avg_ranges is not None:
            if pulse_peak_ranges is not None:
                print("Warning: make_masks uses only one range argument.  Ignoring pulse_peak_ranges.")

            if isinstance(pulse_avg_ranges[0], (int, float)) and len(pulse_avg_ranges) == 2:
                pulse_avg_ranges = tuple(pulse_avg_ranges),

            for r in pulse_avg_ranges:
                middle = 0.5*(r[0]+r[1])
                abslim = 0.5*np.abs(r[1]-r[0])
                for gain, dataset in zip(gains, self.datasets):
                    m = np.abs(dataset.p_pulse_average[:] / gain-middle) <= abslim
                    if cut_crosstalk:
                        m = np.logical_and(m, self.nhits == 1)
                        if max_ptrms is not None:
                            for ds in self.datasets:
                                if ds == dataset:
                                    continue
                                m = np.logical_and(m, ds.p_pretrig_rms < max_ptrms)
                        if max_post_deriv is not None:
                            for ds in self.datasets:
                                if ds == dataset:
                                    continue
                                m = np.logical_and(m, ds.p_postpeak_deriv < max_post_deriv)
                    m = np.logical_and(m, dataset.cuts.good())
                    masks.append(m)

        elif pulse_peak_ranges is not None:
            if isinstance(pulse_peak_ranges[0], (int, float)) and len(pulse_peak_ranges) == 2:
                pulse_peak_ranges = tuple(pulse_peak_ranges),
            for r in pulse_peak_ranges:
                middle = 0.5*(r[0]+r[1])
                abslim = 0.5*np.abs(r[1]-r[0])
                for gain, dataset in zip(gains, self.datasets):
                    m = np.abs(dataset.p_peak_value[:] / gain-middle) <= abslim
                    if cut_crosstalk:
                        m = np.logical_and(m, self.nhits == 1)
                        if max_ptrms is not None:
                            for ds in self.datasets:
                                if ds == dataset:
                                    continue
                                m = np.logical_and(m, ds.p_pretrig_rms < max_ptrms)
                        if max_post_deriv is not None:
                            for ds in self.datasets:
                                if ds == dataset:
                                    continue
                                m = np.logical_and(m, ds.p_postpeak_deriv < max_post_deriv)
                    m = np.logical_and(m, dataset.cuts.good())
                    masks.append(m)
        else:
            raise ValueError("Call make_masks with only one of pulse_avg_ranges"
                             " and pulse_peak_ranges specified.")

        return masks

    def compute_average_pulse(self, masks, subtract_mean=True, forceNew=False):
        """
        Compute several average pulses in each TES channel, one per mask given in
        <masks>.  Store the averages in self.datasets.average_pulse with shape (m,n)
        where m is the number of masks and n equals self.nPulses (the # of records).

        Note that this method replaces any previously computed self.datasets.average_pulse

        <masks> is either an array of shape (m,n) or an array (or other sequence) of length
        (m*n).  It's required that n equal self.nPulses.   In the second case,
        m must be an integer.  The elements of <masks> should be booleans or interpretable
        as booleans.

        If <subtract_mean> is True, then each average pulse will subtract a constant
        to ensure that the pretrigger mean (first self.nPresamples elements) is zero.
        """

        # Don't proceed if not necessary and not forced
        already_done = all([ds.average_pulse[-1] != 0 for ds in self])
        if already_done and not forceNew:
            print("skipping compute average pulse")
            return

        # Make sure that masks is either a 2D or 1D array of the right shape,
        # or a sequence of 1D arrays of the right shape
        if isinstance(masks, np.ndarray):
            nd = masks.ndim
            if nd == 1:
                n = len(masks)
                masks = masks.reshape((n // self.nPulses, self.nPulses))
            elif nd > 2:
                raise ValueError("masks argument should be a 2D array or a sequence of 1D arrays")
            nbins = masks.shape[0]
        else:
            nbins = len(masks)

        for i, m in enumerate(masks):
            if not isinstance(m, np.ndarray):
                raise ValueError("masks[%d] is not a np.ndarray" % i)

        pulse_counts = np.zeros((self.n_channels, nbins))
        pulse_sums = np.zeros((self.n_channels, nbins, self.nSamples), dtype=np.float)

        # Compute a master mask to say whether ANY mask wants a pulse from each segment
        # This can speed up work a lot when the pulses being averaged are from certain times only.
        segment_mask = np.zeros(self.n_segments, dtype=np.bool)
        for m in masks:
            n = len(m)
            nseg = 1 + (n - 1) // self.pulses_per_seg
            for i in range(nseg):
                if segment_mask[i]:
                    continue
                a, b = self.segnum2sample_range(i)
                if m[a:b].any():
                    segment_mask[i] = True
            a, b = self.segnum2sample_range(nseg+1)
            if a < n and m[a:].any():
                segment_mask[nseg+1] = True

        printUpdater = InlineUpdater('compute_average_pulse')
        for first, end in self.iter_segments(segment_mask=segment_mask):
            printUpdater.update(end / float(self.nPulses))
            for imask, mask in enumerate(masks):
                valid = mask[first:end]
                for ichan, chan in enumerate(self.datasets):
                    if chan.channum not in self.why_chan_bad:
                        if (imask % self.n_channels) != ichan:
                            continue

                        if mask.shape != (chan.nPulses,):
                            raise ValueError("\nmasks[%d] has shape %s, but it needs to be (%d,)" %
                                             (imask, mask.shape, chan.nPulses))
                        if len(valid) > chan.data.shape[0]:
                            good_pulses = chan.data[valid[:chan.data.shape[0]], :]
                        else:
                            good_pulses = chan.data[valid, :]
                        pulse_counts[ichan, imask] += good_pulses.shape[0]
                        pulse_sums[ichan, imask, :] += good_pulses.sum(axis=0)

        # Rescale and store result to each MicrocalDataSet
        pulse_sums /= pulse_counts.reshape((self.n_channels, nbins, 1))
        for ichan, ds in enumerate(self.datasets):
            average_pulses = pulse_sums[ichan, :, :]
            if subtract_mean:
                for imask in range(average_pulses.shape[0]):
                    average_pulses[imask, :] -= np.mean(average_pulses[imask,
                                                        :self.nPresamples-ds.pretrigger_ignore_samples])
            ds.average_pulse[:] = average_pulses[ichan, :]

    def plot_average_pulses(self, channum=None, axis=None, use_legend=True):
        """Plot average pulse for cahannel number <channum> on matplotlib.Axes <axis>, or
        on a new Axes if <axis> is None.  If <channum> is not a valid channel
        number, then plot all average pulses."""
        if axis is None:
            plt.clf()
            axis = plt.subplot(111)

        axis.set_color_cycle(self.colors)
        dt = (np.arange(self.nSamples)-self.nPresamples)*self.timebase*1e3

        if channum in self.channel:
            plt.plot(dt, self.channel[channum].average_pulse, label='Chan %d' % channum)
        else:
            for ds in self:
                plt.plot(dt, ds.average_pulse, label="Chan %d" % ds.channum)

        axis.set_title("Average pulse for each channel when it is hit")

        plt.xlabel("Time past trigger (ms)")
        plt.ylabel("Raw counts")
        plt.xlim([dt[0], dt[-1]])
        if use_legend:
            plt.legend(loc='best')

    def plot_raw_spectra(self):
        """Plot distribution of raw pulse averages, with and without gain"""
        ds = self.first_good_dataset
        meangain = ds.p_pulse_average[ds.cuts.good()].mean() / ds.gain
        plt.clf()
        plt.subplot(211)
        for ds in self.datasets:
            gain = ds.gain
            _ = plt.hist(ds.p_pulse_average[ds.cuts.good()], 200,
                         [meangain*.8, meangain*1.2], alpha=0.5)

        plt.subplot(212)
        for ds in self.datasets:
            gain = ds.gain
            _ = plt.hist(ds.p_pulse_average[ds.cuts.good()] / gain, 200,
                         [meangain*.8, meangain*1.2], alpha=0.5)
            print(ds.p_pulse_average[ds.cuts.good()].mean())
        return meangain

    def set_gains(self, gains):
        """Set the datasets to have the given gains.  These gains will be used when
        averaging pulses in self.compute_average_pulse() and in ...***?"""
        if len(gains) != self.n_channels:
            raise ValueError("gains must have the same length as the number of datasets (%d)"
                             % self.n_channels)

        for g, d in zip(gains, self.datasets):
            d.gain = g

    def compute_filters(self, fmax=None, f_3db=None, forceNew=False):

        # Analyze the noise, if not already done
        needs_noise = any([ds.noise_autocorr[0] == 0.0 or
                           ds.noise_psd[1] == 0 for ds in self])
        if needs_noise:
            print("Computing noise autocorrelation and spectrum")
            self.compute_noise_spectra()

        printUpdater = InlineUpdater('compute_filters')
        for ds_num, ds in enumerate(self):
            if "filters" not in ds.hdf5_group or forceNew:
                if ds.cuts.good().sum() < 10:
                    ds.filter = None
                    self.set_chan_bad(ds.channum, 'cannot compute filter, too few good pulses')
                    continue
                printUpdater.update((ds_num+1) / float(self.n_channels))
                avg_signal = np.array(ds.average_pulse)

                try:
                    spectrum = ds.noise_spectrum.spectrum()
                except:
                    spectrum = ds.noise_psd[:]
                f = mass.core.Filter(avg_signal, self.nPresamples-ds.pretrigger_ignore_samples,
                                     spectrum, ds.noise_autocorr, sample_time=self.timebase,
                                     fmax=fmax, f_3db=f_3db, shorten=2)
                ds.filter = f
                # Store all filters created to a new HDF5 group
                h5grp = ds.hdf5_group.require_group('filters')
                if f.f_3db is not None:
                    h5grp.attrs['f_3db'] = f.f_3db
                if f.fmax is not None:
                    h5grp.attrs['fmax'] = f.fmax
                h5grp.attrs['peak'] = f.peak_signal
                h5grp.attrs['shorten'] = f.shorten
                for k, v in ds.filter.__dict__.items():
                    if not k.startswith("filt_"):
                        continue
                    if k in h5grp:
                        del h5grp[k]
                    vec = h5grp.create_dataset(k, data=v)
                    vec.attrs['variance'] = f.variances.get(k[5:], 0)
            else:
                print("chan %d skipping compute_filter because already done, and loading filter" % ds.channum)
                h5grp = ds.hdf5_group['filters']
                ds.filter = FilterCanvas()
                ds.filter.peak_signal = h5grp.attrs['peak']
                ds.filter.shorten = h5grp.attrs['shorten']
                ds.filter.f_3db = h5grp.attrs['f_3db'] if 'f_3db' in h5grp.attrs else None
                ds.filter.fmax = h5grp.attrs['fmax'] if 'fmax' in h5grp.attrs else None
                for name in h5grp:
                    if name.startswith("filt_"):
                        setattr(ds.filter, name, h5grp[name][:])
                        # doesn't do variances

    def plot_filters(self, first=0, end=-1):
        """Plot the filters from <first> through <end>-1.  By default, plots all filters,
        except that the maximum number is 8.  Left panels are the Fourier and time-domain
        X-ray energy filters.  Right panels are two different filters for estimating the
        baseline level.
        """
        plt.clf()
        if end <= first:
            end = self.n_channels
        if first >= self.n_channels:
            raise ValueError("First channel must be less than %d" % self.n_channels)
        nplot = min(end-first, 8)
        for i, ds in enumerate(self.datasets[first:first+nplot]):
            ax1 = plt.subplot(nplot, 2, 1+2*i)
            ax2 = plt.subplot(nplot, 2, 2+2*i)
            ax1.set_title("chan %d signal" % ds.channum)
            ax2.set_title("chan %d baseline" % ds.channum)
            for ax in (ax1, ax2):
                ax.set_xlim([0, self.nSamples])
#             if 'filter' in ds.__dict__:
#                 ds.filter.plot(axes=(ax1,ax2))
#             else:
#                 pass ???

    def summarize_filters(self, filter_name='noconst', std_energy=5898.8):
        rms_fwhm = np.sqrt(np.log(2)*8)  # FWHM is this much times the RMS
        print('V/dV for time, Fourier filters: ')
        for i, ds in enumerate(self):
            try:
                if ds.filter is not None:
                    rms = ds.filter.variances[filter_name]**0.5
                else:
                    rms = ds.hdf5_group['filters/filt_%s' % filter_name].attrs['variance']**0.5
                v_dv = (1/rms)/rms_fwhm
                print("Chan %3d filter %-15s Predicted V/dV %6.1f  Predicted res at %.1f eV: %6.1f eV") % (
                    ds.channum, filter_name, v_dv, std_energy, std_energy / v_dv)
            except Exception as e:
                print("Filter %d can't be used" % i)
                print(e)

    def filter_data(self, filter_name='filt_noconst', transform=None, include_badchan=False, forceNew=False):
        printUpdater = InlineUpdater('filter_data')
        if include_badchan:
            nchan = float(len(self.channel.keys()))
        else:
            nchan = float(self.num_good_channels)

        for i, chan in enumerate(self.iter_channel_numbers(include_badchan)):
            self.channel[chan].filter_data(filter_name, transform, forceNew)
            printUpdater.update((i+1) / nchan)

    def find_features_with_mouse(self, channame='p_filt_value', nclicks=1, prange=None, trange=None):
        """
        Plot histograms of each channel's "energy" spectrum, one channel at a time.
        After recording the x-coordinate of <nclicks> mouse clicks per plot, return an
        array of shape (N_channels, N_click) containing the "energy" of each click.

        <channame>  A string to choose the desired energy-like parameter.  Probably you want
                    to start with p_filt_value or p_filt_value_dc and later (once an energy
                    calibration is in place) p_energy.
        <nclicks>   The number of x coordinates to record per detector.  If you want to get
                    for example, a K-alpha and K-beta line in one go, then choose 2.
        <prange>    A 2-element sequence giving the limits to histogram.  If None, then the
                    histogram will show all data.
        <trange>    A 2-element sequence giving the time limits to use (in sec).  If None, then the
                    histogram will show all data.

        Returns:
        A np.ndarray of shape (self.n_channels, nclicks).
        """
        x = []
        for i, ds in enumerate(self.datasets):
            plt.clf()
            g = ds.cuts.good()
            if trange is not None:
                g = np.logical_and(g, ds.p_timestamp > trange[0])
                g = np.logical_and(g, ds.p_timestamp < trange[1])
            plt.hist(ds.__dict__[channame][g], 200, range=prange)
            plt.xlabel(channame)
            plt.title("Detector %d: attribute %s" % (i, channame))
            fig = plt.gcf()
            pf = mass.core.utilities.MouseClickReader(fig)

            for j in range(nclicks):
                while True:
                    plt.waitforbuttonpress()
                    try:
                        pfx = '%g' % pf.x
                    except TypeError:
                        continue
                    print('Click on line #%d at %s' % (j + 1, pfx))
                    x.append(pf.x)
                    break

        xvalues = np.array(x)
        xvalues.shape = (self.n_channels, nclicks)
        return xvalues

    def find_named_features_with_mouse(self, name='Mn Ka1', channame='p_filt_value',
                                       prange=None, trange=None, energy=None):

        if energy is None:
            energy = mass.calibration.energy_calibration.STANDARD_FEATURES[name]

        print("Please click with the mouse on each channel's histogram at the %s line" % name)
        xvalues = self.find_features_with_mouse(channame=channame, nclicks=1,
                                                prange=prange, trange=trange).ravel()
        for ds, xval in zip(self.datasets, xvalues):
            calibration = ds.calibration[channame]
            calibration.add_cal_point(xval, energy, name)

    def report(self):
        """
        Report on the number of data points and similar
        """
        for ds in self.datasets:
            good = ds.cuts.good()
            ng = ds.cuts.good().sum()
            dt = (ds.p_timestamp[good][-1]*1.0 - ds.p_timestamp[good][0])  # seconds
            npulse = np.arange(len(good))[good][-1] - good.argmax() + 1
            rate = (npulse-1.0) / dt
#            grate = (ng-1.0)/dt
            print('chan %2d %6d pulses (%6.3f Hz over %6.4f hr) %6.3f%% good' %
                  (ds.channum, npulse, rate, dt/3600., 100.0*ng/npulse))

    def plot_noise_autocorrelation(self, axis=None, channels=None, cmap=None):
        """Compare the noise autocorrelation functions.

        <channels>    Sequence of channels to display.  If None, then show all.
        """

        if channels is None:
            channels = np.arange(self.n_channels)

        if axis is None:
            plt.clf()
            axis = plt.subplot(111)

        if cmap is None:
            cmap = plt.cm.get_cmap("spectral")

        axis.grid(True)
        for i, ds in enumerate(self.datasets):
            if i not in channels:
                continue
            noise = ds.noise_records
            noise.plot_autocorrelation(axis=axis, label='TES %d' % i,
                                       color=cmap(float(i)/self.n_channels))
#        axis.set_xlim([f[1]*0.9,f[-1]*1.1])
        axis.set_xlabel("Time lag (ms)")
        plt.legend(loc='best')
        ltext = axis.get_legend().get_texts()
        plt.setp(ltext, fontsize='small')

    def save_pulse_energies_ascii(self, filename='all'):
        filename += '.energies'
        energy = []
        for ds in self:
            energy = np.hstack((energy, ds.p_energy[ds.cuts.good()]))
        np.savetxt(filename, energy, fmt='%.10e')

    def copy(self):
        self.clear_cache()
        g = TESGroup(self.filenames, self.noise_filenames)
        g.__dict__.update(self.__dict__)
        g.datasets = tuple([d.copy() for d in self.datasets])
        return g

    def join(self, *others):
        # Ensure they are compatible
        print('join probably doesnt work since galen messed with it moving things inside datasets')
        for g in others:
            for attr in ('nPresamples', 'nSamples', 'noise_only', 'timebase'):
                if g.__dict__[attr] != self.__dict__[attr]:
                    raise RuntimeError("All objects must agree on group.%s" % attr)

        for g in others:
            self.datasets += g.datasets
            self.n_channels += g.n_channels
            self.n_segments = max(self.n_segments, g.n_segments)

        self.clear_cache()

    def set_segment_size(self, seg_size):
        self.clear_cache()
        self.n_segments = 0
        for ds in self:
            ds.pulse_records.set_segment_size(seg_size)
            self.n_segments = max(self.n_segments, ds.pulse_records.pulses_per_seg)
        self.pulses_per_seg = self.first_good_dataset.pulse_records.pulses_per_seg
        for ds in self:
            assert ds.pulse_records.pulses_per_seg == self.pulses_per_seg

    def read_segment(self, segnum, use_cache=True):
        """Read segment number <segnum> into memory for each of the
        channels in the group.  Return (first,end) where these are the
        number of the first record in that segment and 1 more than the
        number of the last record.

        When <use_cache> is true, we use cached value when possible.
        """
        if segnum == self._cached_segment and use_cache:
            return self._cached_pnum_range

        first_pnum, end_pnum = -1, -1
        for ds in self.datasets:
            a, b = ds.read_segment(segnum)

            # Possibly some channels are shorter than others (in TDM data)
            # Make sure to return first_pnum,end_pnum for longest VALID channel only
            if a >= 0:
                if first_pnum >= 0:
                    assert a == first_pnum
                first_pnum = a
            if b >= end_pnum:
                end_pnum = b
        self._cached_segment = segnum
        self._cached_pnum_range = first_pnum, end_pnum
        return first_pnum, end_pnum

    def plot_noise(self, axis=None, channels=None, scale_factor=1.0, sqrt_psd=False, cmap=None):
        """Compare the noise power spectra.

        <channels>    Sequence of channels to display.  If None, then show all.
        <scale_factor> Multiply counts by this number to get physical units.
        <sqrt_psd>     Whether to show the sqrt(PSD) or (by default) the PSD itself.
        <cmap>         A matplotlib color map.  Defaults to something.
        """

        if channels is None:
            channels = np.arange(self.n_channels)

        if axis is None:
            plt.clf()
            axis = plt.subplot(111)

        if scale_factor == 1.0:
            units = "Counts"
        else:
            units = "Scaled counts"

        axis.grid(True)
        if cmap is None:
            cmap = plt.cm.get_cmap("spectral")
        for ds_num, ds in enumerate(self):
            yvalue = ds.noise_records.noise_psd[:]*scale_factor**2
            if sqrt_psd:
                yvalue = np.sqrt(yvalue)
                axis.set_ylabel("PSD$^{1/2}$ (%s/Hz$^{1/2}$)" % units)
            df = ds.noise_records.noise_psd.attrs['delta_f']
            freq = np.arange(1, 1+len(yvalue))*df
            axis.plot(freq, yvalue, label='TES chan %d' % ds.channum,
                      color=cmap(float(ds_num)/self.n_channels))
        axis.set_xlim([freq[1]*0.9, freq[-1]*1.1])
        axis.set_ylabel("Power Spectral Density (%s^2/Hz)" % units)
        axis.set_xlabel("Frequency (Hz)")

        axis.loglog()
        plt.legend(loc='best')
        ltext = axis.get_legend().get_texts()
        plt.setp(ltext, fontsize='small')

    def compute_noise_spectra(self, max_excursion=1000, n_lags=None, forceNew=False):
        for ds in self:
            ds.compute_noise_spectra(max_excursion, n_lags, forceNew)

    def apply_cuts(self, cuts, forceNew=True):
        for ds in self:
            ds.apply_cuts(cuts, forceNew)

    def avg_pulses_auto_masks(self, max_pulses_to_use=7000, forceNew=False):
        median_pulse_avg = np.array([np.median(ds.p_pulse_average[ds.good()]) for ds in self])
        masks = self.make_masks([.95, 1.05], use_gains=True, gains=median_pulse_avg)
        for m in masks:
            if len(m) > max_pulses_to_use:
                m[max_pulses_to_use:] = False
        self.compute_average_pulse(masks, forceNew=forceNew)

    def drift_correct(self, forceNew=False, category=None):
        for ds in self:
            try:
                ds.drift_correct(forceNew, category)
            except ValueError:
                self.set_chan_bad(ds.channum, "failed drift correct")

    def phase_correct2014(self, typical_resolution, maximum_num_records=50000,
                          plot=False, forceNew=False, pre_sanitize_p_filt_phase=True, category=None):
        if pre_sanitize_p_filt_phase:
            self.sanitize_p_filt_phase()
        for ds in self:
            try:
                ds.phase_correct2014(typical_resolution, maximum_num_records, plot, forceNew, category)
            except:
                self.set_chan_bad(ds.channum, "failed phase_correct2014")

    def sanitize_p_filt_phase(self):
        ds = self.first_good_dataset
        cutnum = ds.CUT_NAME.index("p_filt_phase")
        print("p_filt_phase_cut")
        for ds in self:
            ds.cut_parameter(ds.p_filt_phase, (-2, 2), cutnum)

    def calibrate(self, attr, line_names, name_ext="", size_related_to_energy_resolution=10,
                  fit_range_ev=200, excl=(), plot_on_fail=False,
                  bin_size_ev=2, category=None, forceNew=False):
        for ds in self:
            try:
                ds.calibrate(attr, line_names, name_ext, size_related_to_energy_resolution,
                             fit_range_ev, excl, plot_on_fail,
                             bin_size_ev, category, forceNew)
            except:
                self.set_chan_bad(ds.channum, "failed calibration %s" % attr+name_ext)
        self.convert_to_energy(attr, attr+name_ext)

    def convert_to_energy(self, attr, calname=None):
        if calname is None:
            calname = attr
        print("for all channels converting %s to energy with calibration %s" % (attr, calname))
        for ds in self:
            ds.convert_to_energy(attr, calname)

    def time_drift_correct(self, poly_order=1, attr='p_filt_value_phc',
                           num_lines=None, forceNew=False):
        for ds in self:
            if poly_order == 1:
                ds.time_drift_correct(attr, forceNew)
            elif poly_order > 1:
                ds.time_drift_correct_polynomial(poly_order, attr, num_lines, forceNew)
            else:
                raise ValueError('%g is invalid value of poly_order' % poly_order)

    def plot_count_rate(self, bin_s=60, title=""):
        bin_edge = np.arange(self.first_good_dataset.p_timestamp[0],
                             np.amax(self.first_good_dataset.p_timestamp), bin_s)
        bin_centers = bin_edge[:-1]+0.5*(bin_edge[1]-bin_edge[0])
        rates_all = np.array([ds.count_rate(False, bin_edge)[1] for ds in self])
        rates_good = np.array([ds.count_rate(True, bin_edge)[1] for ds in self])
        plt.figure()
        plt.subplot(311)
        plt.plot(bin_centers, rates_all.T)
        plt.ylabel("all by chan")
        plt.subplot(312)
        plt.plot(bin_centers, rates_good.T)
        plt.ylabel("good by chan")
        plt.subplot(313)
        print(rates_all.sum(axis=-1).shape)
        plt.plot(bin_centers, rates_all.sum(axis=0))
        plt.ylabel("all array")
        plt.grid("on")

        plt.figure()
        plt.plot([ds.channum for ds in self], rates_all.mean(axis=1), 'o', label="all")
        plt.plot([ds.channum for ds in self], rates_good.mean(axis=1), 'o', label="good")
        plt.xlabel("channel number")
        plt.ylabel("average trigger/s")
        plt.grid("on")
        plt.legend()

    def smart_cuts(self, threshold=10.0, n_trainings=10000, forceNew=False):
        for ds in self:
            ds.smart_cuts(threshold, n_trainings, forceNew)


def _sort_filenames_numerically(fnames, inclusion_list=None):
    """Take a sequence of filenames of the form '*_chanXXX.*'
    and sort it according to the numerical value of channel number XXX.
    If inclusion_list is not None, then it must be a container with the
    channel numbers to be included in the output.
    """
    if fnames is None or len(fnames) == 0:
        return None
    chan2fname = {}
    for name in fnames:
        channum = int(name.split('_chan')[1].split(".")[0])
        if inclusion_list is not None and channum not in inclusion_list:
            continue
        print(channum, name)
        chan2fname[channum] = name
    sorted_chan = chan2fname.keys()
    sorted_chan.sort()
    sorted_fnames = [chan2fname[key] for key in sorted_chan]
    return sorted_fnames


def _replace_path(fnames, newpath):
    """Take a sequence of filenames <fnames> and replace the directories leading to each
    with <newpath>"""
    if fnames is None or len(fnames) == 0:
        return None
    result = []
    for f in fnames:
        _, name = os.path.split(f)
        result.append(os.path.join(newpath, name))
    return result


class CrosstalkVeto(object):
    """
    An object to allow vetoing of data in 1 channel when another is hit
    """

    def __init__(self, datagroup=None, window_ms=(-10, 3), pileup_limit=100):
        if datagroup is None:
            return

        window_ms = np.array(window_ms, dtype=np.int)
        self.window_ms = window_ms
        self.n_channels = datagroup.n_channels
        self.n_pulses = datagroup.nPulses
#        self.veto = np.zeros((self.n_channels, self.n_pulses), dtype=np.bool8)

        ms0 = np.array([ds.p_timestamp[0] for ds in datagroup.datasets]).min()*1e3 + window_ms[0]
        ms9 = np.array([ds.p_timestamp[-1] for ds in datagroup.datasets]).max()*1e3 + window_ms[1]
        self.nhits = np.zeros(ms9-ms0+1, dtype=np.int8)
        self.time0 = ms0

        for ds in datagroup.datasets:
            g = ds.cuts.good()
            vetotimes = np.asarray(ds.p_timestamp[g]*1e3-ms0, dtype=np.int64)
            vetotimes[vetotimes < 0] = 0
            print(vetotimes, len(vetotimes), 1.0e3*ds.nPulses/(ms9-ms0)),
            a, b = window_ms
            b += 1
            for t in vetotimes:
                self.nhits[t+a:t+b] += 1

            pileuptimes = vetotimes[ds.p_postpeak_deriv[g] > pileup_limit]
            print(len(pileuptimes))
            for t in pileuptimes:
                self.nhits[t+b:t+b+8] += 1

    def copy(self):
        v = CrosstalkVeto()
        v.__dict__ = self.__dict__.copy()
        return v

    def veto(self, times_sec):
        """Return boolean vector for whether a given moment is vetoed.  Times are given in
        seconds.  Resolution is 1 ms for the veto."""
        index = np.asarray(times_sec*1e3-self.time0+0.5, dtype=np.int)
        return self.nhits[index] > 1<|MERGE_RESOLUTION|>--- conflicted
+++ resolved
@@ -645,41 +645,32 @@
 
         # loading this dataset can be slow, so lets do it only once for the whole ChannelGroup
         external_trigger_rowcount = ds.external_trigger_rowcount[:]
-        external_trigger_rowcount.dtype = np.int64
+
         for ds in self:
             try:
-<<<<<<< HEAD
-                if "rows_after_last_external_trigger" not in ds.hdf5_group or forceNew:
-                    rows_after = mass.mathstat.nearest_arrivals.nearest_arrivals(ds.p_rowcount[:],
-                                                                                 external_trigger_rowcount)
-                    if "rows_after_last_external_trigger" not in ds.hdf5_group:
-                        ds.hdf5_group["rows_after_last_external_trigger"] = rows_after
-                    else:
-                        ds.hdf5_group["rows_after_last_external_trigger"][:] = rows_after
-                ds._rows_after_last_external_trigger = ds.hdf5_group["rows_after_last_external_trigger"]
-            except:
-                self.set_chan_bad(ds.channum, "calc_rows_after_last_external_trigger")
-=======
                 if forceNew or\
                         ("rows_after_last_external_trigger" not in ds.hdf5_group and after_last) or\
                         ("rows_until_next_external_trigger" not in ds.hdf5_group and until_next) or\
                         ("rows_from_nearest_external_trigger" not in ds.hdf5_group and from_nearest):
-                    rows_after_last_external_trigger, rows_until_next_external_trigger = mass.mathstat.nearest_arrivals.nearest_arrivals(ds.p_rowcount[:], external_trigger_rowcount)
+                    rows_after_last_external_trigger, rows_until_next_external_trigger = \
+                        mass.mathstat.nearest_arrivals.nearest_arrivals(ds.p_rowcount[:], external_trigger_rowcount)
                     if after_last:
-                        g = ds.hdf5_group.require_dataset("rows_after_last_external_trigger", (ds.nPulses,), dtype=np.int64)
+                        g = ds.hdf5_group.require_dataset("rows_after_last_external_trigger",
+                                                          (ds.nPulses,), dtype=np.int64)
                         g[:] = rows_after_last_external_trigger
                         ds._rows_after_last_external_trigger = g
                     if until_next:
-                        g = ds.hdf5_group.require_dataset("rows_until_next_external_trigger", (ds.nPulses,), dtype=np.int64)
+                        g = ds.hdf5_group.require_dataset("rows_until_next_external_trigger",
+                                                          (ds.nPulses,), dtype=np.int64)
                         g[:] = rows_until_next_external_trigger
                         ds._rows_until_next_external_trigger = g
                     if from_nearest:
-                        g = ds.hdf5_group.require_dataset("rows_from_nearest_external_trigger", (ds.nPulses,), dtype=np.int64)
-                        g[:] = np.fmin(rows_after_last_external_trigger,rows_until_next_external_trigger)
+                        g = ds.hdf5_group.require_dataset("rows_from_nearest_external_trigger",
+                                                          (ds.nPulses,), dtype=np.int64)
+                        g[:] = np.fmin(rows_after_last_external_trigger, rows_until_next_external_trigger)
                         ds._rows_from_nearest_external_trigger = g
             except Exception as e:
                 self.set_chan_bad(ds.channum, "calc_external_trigger_timing")
->>>>>>> 95d80054
 
     def read_trace(self, record_num, dataset_num=0, chan_num=None):
         """Read (from cache or disk) and return the pulse numbered <record_num> for

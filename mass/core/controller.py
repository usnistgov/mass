--- conflicted
+++ resolved
@@ -38,12 +38,8 @@
             'min_value':           None,
             'timestamp_sec':       None,
             'pretrigger_mean_departure_from_median': None,
-<<<<<<< HEAD
             'timestamp_diff_sec':  None,
-=======
-            'timestamp_diff_sec': None,
             'energy':              None,
->>>>>>> 50dca876
         }
         
         ## The analysis parameters (not used yet).

"""
Contains classes to do classic (Fourier) and time-domain optimal filtering

Created on Nov 11, 2011 from code that was in channel.py

@author: fowlerj
"""

import numpy as np
import scipy as sp
import matplotlib.pylab as plt

import mass
import mass.mathstat.toeplitz


class Filter(object):
    """A set of optimal filters based on a single signal and noise set."""

    def __init__(self, avg_signal, n_pretrigger, noise_psd=None, noise_autocorr=None,
                 fmax=None, f_3db=None, sample_time=None, shorten=0):
        """
        Create a set of filters under various assumptions and for various purposes.

        <avg_signal>     The average signal shape.  Filters will be rescaled so that the output
                         upon putting this signal into the filter equals the *peak value* of this
                         filter (that is, peak value relative to the baseline level).
        <n_pretrigger>   The number of leading samples in the average signal that are considered
                         to be pre-trigger samples.  The avg_signal in this section is replaced by
                         its constant averaged value before creating filters.  Also, one filter
                         (filt_baseline_pretrig) is designed to infer the baseline using only
                         <n_pretrigger> samples at the start of a record.
        <noise_psd>      The noise power spectral density.  If None, then filt_fourier won't be
                         computed.  If not None, then it must be of length (2N+1), where N is the
                         length of <avg_signal>, and its values are assumed to cover the non-negative
                         frequencies from 0, 1/Delta, 2/Delta,.... up to the Nyquist frequency.
        <noise_autocorr> The autocorrelation function of the noise, where the lag spacing is
                         assumed to be the same as the sample period of <avg_signal>.  If None,
                         then several filters won't be computed.  (One of <noise_psd> or
                         <noise_autocorr> must be a valid array.)
        <fmax>           The strict maximum frequency to be passed in all filters.
                         If supplied, then it is passed on to the compute() method for the *first*
                         filter calculation only.  (Future calls to compute() can override).
        <f_3db>          The 3 dB point for a one-pole low-pass filter to be applied to all filters.
                         If supplied, then it is passed on to the compute() method for the *first*
                         filter calculation only.  (Future calls to compute() can override).
                         Either or both of <fmax> and <f_3db> are allowed.
        <sample_time>    The time step between samples in <avg_signal> and <noise_autocorr>
                         This must be given if <fmax> or <f_3db> are ever to be used.
        <shorten>        The time-domain filters should be shortened by removing this many
                         samples from each end.  (Do this for convenience of convolution over
                         multiple lags.)
        """
        self.sample_time = sample_time
        self.shorten = shorten
        pre_avg = avg_signal[:n_pretrigger].mean()
<<<<<<< HEAD
        
        # If signal is negative-going, 
        is_negative = (avg_signal.min()-pre_avg)/(avg_signal.max()-pre_avg) < -1
=======

        # If signal is negative-going,
        is_negative =  (avg_signal.min()-pre_avg)/(avg_signal.max()-pre_avg) < -1
>>>>>>> cf442d70
        if is_negative:
            self.peak_signal = avg_signal.min() - pre_avg
        else:
            self.peak_signal = avg_signal.max() - pre_avg

        # self.avg_signal is normalized to have unit peak
        self.avg_signal = (avg_signal - pre_avg) / self.peak_signal
        self.avg_signal[:n_pretrigger] = 0.0

        self.n_pretrigger = n_pretrigger
        if noise_psd is None:
            self.noise_psd = None
        else:
            self.noise_psd = np.asarray(noise_psd)
        if noise_autocorr is None:
            self.noise_autocorr = None
        else:
            self.noise_autocorr = np.asarray(noise_autocorr)
        if noise_psd is None and noise_autocorr is None:
            raise ValueError("Filter must have noise_psd or noise_autocorr arguments (or both)")
<<<<<<< HEAD
=======
        if sample_time is None and not (fmax is None and f_3db is None):
            raise ValueError("Filter must have a sample_time if it's to be smoothed with fmax or f_3db")
        self.compute(fmax=fmax, f_3db=f_3db)
>>>>>>> cf442d70

        self.fmax = fmax
        self.f_3db = f_3db

<<<<<<< HEAD
        self.filt_fourier = None
        self.filt_fourierfull = None
        self.filt_noconst = None
        self.filt_baseline = None
        self.filt_baseline_pretrig = None

        self.variances = {}
        self.predicted_v_over_dv = {}

        #self.compute(fmax=fmax, f_3db=f_3db)

    def normalize_filter(self, q):
        """Rescale filter <q> so that it gives unit response to self.avg_signal"""
=======
    def normalize_filter(self, q):
        "Rescale filter <q> so that it gives unit response to self.avg_signal"
>>>>>>> cf442d70
        if len(q) == len(self.avg_signal):
            q *= 1 / np.dot(q, self.avg_signal)
        elif self.shorten >= 2:
            conv = np.zeros(5, dtype=np.float)
            for i in range(5):
                conv[i] = np.dot(q, self.avg_signal[i:i+len(q)])
            x = np.arange(-2, 2.1)
            fit = np.polyfit(x, conv, 2)
            fit_ctr = -0.5*fit[1]/fit[0]
            fit_peak = np.polyval(fit, fit_ctr)
            q *= 1.0/fit_peak
        else:
            q *= 1.0/np.dot(q, self.avg_signal[self.shorten:-self.shorten])

<<<<<<< HEAD
    def _compute_fourier_filter(self):
        """Compute the Fourier-domain filter"""
        if self.noise_psd is None:
            return
        
=======

    def _compute_fourier_filter(self, fmax=None, f_3db=None):
        "Compute the Fourier-domain filter"
        if self.noise_psd is None: return

>>>>>>> cf442d70
        # Careful: let's be sure that the Fourier domain filter is done consistently in Filter and
        # its child classes.

        n = len(self.noise_psd)
        # window = power_spectrum.hamming(2*(n-1-self.shorten))
        window = 1.0

        if self.shorten > 0:
            sig_ft = np.fft.rfft(self.avg_signal[self.shorten:-self.shorten]*window)
        else:
            sig_ft = np.fft.rfft(self.avg_signal * window)

        if len(sig_ft) != n-self.shorten:
<<<<<<< HEAD
            raise ValueError("signal real DFT and noise PSD are not the same length (%d and %d)" %
                             (len(sig_ft), n))
            
        # Careful with PSD: "shorten" it by converting into a real space autocorrelation, 
=======
            raise ValueError("signal real DFT and noise PSD are not the same length (%d and %d)"
                             %(len(sig_ft), n))

        # Careful with PSD: "shorten" it by converting into a real space autocorrelation,
>>>>>>> cf442d70
        # truncating the middle, and going back to Fourier space
        if self.shorten > 0:
            noise_autocorr = np.fft.irfft(self.noise_psd)
            noise_autocorr = np.hstack((noise_autocorr[:n-self.shorten-1], noise_autocorr[-n+self.shorten:]))
            noise_psd = np.fft.rfft(noise_autocorr)
        else:
            noise_psd = self.noise_psd
        sig_ft_weighted = sig_ft/noise_psd

        # Band-limit
        if self.fmax is not None or self.f_3db is not None:
            freq = np.arange(0, n-self.shorten, dtype=np.float)*0.5/((n-1)*self.sample_time)
            if self.fmax is not None:
                sig_ft_weighted[freq > self.fmax] = 0.0
            if self.f_3db is not None:
                sig_ft_weighted /= (1+(freq*1.0/self.f_3db)**2)

        # Compute both the normal (DC-free) and the full (with DC) filters.
        self.filt_fourierfull = np.fft.irfft(sig_ft_weighted)/window
        sig_ft_weighted[0] = 0.0
        self.filt_fourier = np.fft.irfft(sig_ft_weighted)/window
        self.normalize_filter(self.filt_fourierfull)
        self.normalize_filter(self.filt_fourier)

        # How we compute the uncertainty depends on whether there's a noise autocorrelation result
        if self.noise_autocorr is None:
            noise_ft_squared = (len(self.noise_psd)-1)/self.sample_time * self.noise_psd
            kappa = (np.abs(sig_ft*self.peak_signal)**2/noise_ft_squared)[:].sum()
            self.variances['fourierfull'] = 1./kappa

            kappa = (np.abs(sig_ft*self.peak_signal)**2/noise_ft_squared)[1:].sum()
            self.variances['fourier'] = 1./kappa
        else:
            ac = self.noise_autocorr[:len(self.filt_fourier)].copy()
            self.variances['fourier'] = self.bracketR(self.filt_fourier, ac)/self.peak_signal**2
            self.variances['fourierfull'] = self.bracketR(self.filt_fourierfull, ac)/self.peak_signal**2
            # print 'Fourier filter done.  Variance: ',self.variances['fourier'],
            # 'V/dV: ',self.variances['fourier']**(-0.5)/2.35482

    def compute(self, use_toeplitz_solver=True):
        """
        Compute a set of filters.  This is called once on construction, but you can call it
        again if you want to change the frequency cutoff or f_3db rolloff point.
        """
        self._compute_fourier_filter()

        # Time domain filters
        if self.noise_autocorr is not None:
            n = len(self.avg_signal) - 2*self.shorten
            if len(self.noise_autocorr) < n:
                raise ValueError("Noise autocorrelation is only %d samples long, but filter requires %d" %
                                 (len(self.noise_autocorr), n))
            if self.shorten > 0:
                avg_signal = self.avg_signal[self.shorten:-self.shorten]
            else:
                avg_signal = self.avg_signal

            noise_corr = self.noise_autocorr[:n]/self.peak_signal**2
            if use_toeplitz_solver:
                ts = mass.mathstat.toeplitz.ToeplitzSolver(noise_corr, symmetric=True)
                Rinv_sig = ts(avg_signal)
                Rinv_1 = ts(np.ones(n))
            else:
                if n > 6000:
                    raise ValueError("Not allowed to use generic solver for vectors longer than 6000, " +
                                     "because it's slow-ass.")
                R = sp.linalg.toeplitz(noise_corr)
                Rinv_sig = np.linalg.solve(R, avg_signal)
                Rinv_1 = np.linalg.solve(R, np.ones(n))

            self.filt_noconst = Rinv_1.sum()*Rinv_sig - Rinv_sig.sum()*Rinv_1

            # Band-limit
            if self.fmax is not None or self.f_3db is not None:
                filt_length = len(self.filt_noconst)
                sig_ft = np.fft.rfft(self.filt_noconst)
                freq = np.fft.fftfreq(filt_length, d=self.sample_time)
                freq = np.abs(freq[:len(sig_ft)])
                if self.fmax is not None:
                    sig_ft[freq > self.fmax] = 0.0
                if self.f_3db is not None:
                    sig_ft /= (1.+(1.0*freq/self.f_3db)**2)
                self.filt_noconst = np.fft.irfft(sig_ft, n=filt_length)  # n= is needed when filt_length is ODD

            self.normalize_filter(self.filt_noconst)
            self.variances['noconst'] = self.bracketR(self.filt_noconst, noise_corr)

            self.filt_baseline = np.dot(avg_signal, Rinv_sig)*Rinv_1 - Rinv_sig.sum()*Rinv_sig
            self.filt_baseline /= self.filt_baseline.sum()
            self.variances['baseline'] = self.bracketR(self.filt_baseline, noise_corr)

            try:
                Rpretrig = sp.linalg.toeplitz(self.noise_autocorr[:self.n_pretrigger]/self.peak_signal**2)
                self.filt_baseline_pretrig = np.linalg.solve(Rpretrig, np.ones(self.n_pretrigger))
                self.filt_baseline_pretrig /= self.filt_baseline_pretrig.sum()
                self.variances['baseline_pretrig'] = self.bracketR(self.filt_baseline_pretrig, Rpretrig[0, :])
            except sp.linalg.LinAlgError:
                pass

            for key in self.variances.keys():
                self.predicted_v_over_dv[key] = 1/(np.sqrt(np.log(2)*8)*self.variances[key]**0.5)

    def bracketR(self, q, noise):
        """Return the dot product (q^T R q) for vector <q> and matrix R constructed from
        the vector <noise> by R_ij = noise_|i-j|.  We don't want to construct the full matrix
        R because for records as long as 10,000 samples, the matrix will consist of 10^8 floats
        (800 MB of memory)."""

        if len(noise) < len(q):
            raise ValueError("Vector q (length %d) cannot be longer than the noise (length %d)" %
                             (len(q), len(noise)))
        n = len(q)
        r = np.zeros(2*n-1, dtype=np.float)
        r[n-1:] = noise[:n]
        r[n-1::-1] = noise[:n]
        dot = 0.0
        for i in range(n):
            dot += q[i]*np.dot(r[n-i-1:2*n-i-1], q)
        return dot
<<<<<<< HEAD
    
=======


>>>>>>> cf442d70
    def plot(self, axes=None):
        if axes is None:
            plt.clf()
            axis1 = plt.subplot(211)
            axis2 = plt.subplot(212)
        else:
            axis1, axis2 = axes
        try:
            axis1.plot(self.filt_noconst, color='red')
            axis2.plot(self.filt_baseline, color='purple')
            axis2.plot(self.filt_baseline_pretrig, color='blue')
        except AttributeError:
            pass
        try:
            axis1.plot(self.filt_fourier, color='gold')
        except AttributeError:
            pass

    def report(self, filters=None, std_energy=5898.8):
        """Report on V/dV for all filters

        <filters>   Either the name of one filter or a sequence of names.  If not given, then all filters
                    not starting with "baseline" will be reported.
        <std_energy> Energy (in eV) of a "standard" pulse.  Resolution will be given in eV at this energy,
                    assuming linear devices.
        """

        # Handle <filters> is a single string --> convert to tuple of 1 string
<<<<<<< HEAD
        if isinstance(filters, str):
            filters = (filters,)
            
=======
        if isinstance(filters,str):
            filters=(filters,)

>>>>>>> cf442d70
        # Handle default <filters> not given.
        if filters is None:
            filters = list(self.variances.keys())
            for f in self.variances:
                if f.startswith("baseline"):
                    filters.remove(f)
            filters.sort()

        for f in filters:
            try:
                var = self.variances[f]
                v_dv = var**(-.5) / np.sqrt(8*np.log(2))
                print("%-20s  %10.3f  %10.4e" % (f, v_dv, var))
            except KeyError:
                print("%-20s not known" % f)


class ArrivalTimeSafeFilter(Filter):
    """Compute a filter for pulses given a pulse model expressed as a
    polynomial in "arrival time". The filter will be insensitive to the
    linear (and any higher-order) terms."""

    def __init__(self, pulsemodel, n_pretrigger, noise_autocorr,
                 fmax=None, f_3db=None, sample_time=None):
        noise_psd = None
        sample_time = sample_time

        avg_signal = pulsemodel[:,0]
        self.pulsemodel = pulsemodel
        super(self.__class__, self).__init__(avg_signal, n_pretrigger, noise_psd,
                                             noise_autocorr, fmax, f_3db, sample_time,
                                             shorten=0)


    def compute(self, fmax=None, f_3db=None):
        """
        Compute a single filter.  This is called once on construction, but you can call it
        again if you want to change the frequency cutoff or rolloff points.

        Set is:
        filt_noconst    Alpert filter insensitive to constants (and polynomials in AT).
        """

        self.fmax=fmax
        self.f_3db=f_3db
        self.variances={}

        # Time domain filters
        assert self.noise_autocorr is not None
        n = len(self.avg_signal) - 2*self.shorten
        assert len(self.noise_autocorr) >= n

        R = self.noise_autocorr[:n]/self.peak_signal**2 # A *vector*, not a matrix
        ts = mass.mathstat.toeplitz.ToeplitzSolver(R, symmetric=True)

        unit = np.ones(n)
        MT = np.vstack((self.pulsemodel.T, unit))
        RinvM = np.vstack([ts(r) for r in MT]).T

        # Band-limit the column-vectors in a model matrix with a hard and/or
        # 1-pole low-pass filter.
        def band_limit(modelmatrix, fmax, f_3db):
            for i in range(modelmatrix.shape[1]):
                vector = modelmatrix[:,i]
                filt_length = len(vector)
                sig_ft = np.fft.rfft(vector)
                freq = np.fft.fftfreq(filt_length, d=self.sample_time)
                freq = np.abs( freq[:len(sig_ft)] )
                if fmax is not None:
                    sig_ft[freq>fmax] = 0.0
                if f_3db is not None:
                    sig_ft /= (1.+(1.0*freq/f_3db)**2)
                modelmatrix[:,i] = np.fft.irfft(sig_ft, n=filt_length)
                # n= is needed when filt_length is ODD

        if fmax is not None or f_3db is not None:
            band_limit(RinvM, fmax, f_3db)

        A = np.dot(MT, RinvM)
        Ainv = np.linalg.inv(A)
        filt = np.dot(Ainv, RinvM.T)
        self.filt_noconst = filt[0]
        self.filt_aterms = filt[1:-1]
        self.filt_baseline = filt[-1]
        scale = np.max(self.avg_signal) / np.dot(filt[0], self.avg_signal)
        self.filt_noconst *= scale
        self.filt_aterms *= scale
#         self.variances['noconst'] = self.bracketR(self.filt_noconst, noise_corr)



class ExperimentalFilter(Filter):
    """Compute and all filters for pulses given an <avgpulse>, the
    <noise_autocorr>, and an expected time constant <tau> for decaying exponentials.
    Shorten the filters w.r.t. the avgpulse function by <shorten> samples on each end.

    CAUTION: THESE ARE EXPERIMENTAL!  Don't use yet if you don't know what you're doing!"""

    def __init__(self, avg_signal, n_pretrigger, noise_psd=None, noise_autocorr=None,
                 fmax=None, f_3db=None, sample_time=None, shorten=0, tau=2.0):
        """
        Create a set of filters under various assumptions and for various purposes.

        <avg_signal>     The average signal shape.  Filters will be rescaled so that the output
                         upon putting this signal into the filter equals the *peak value* of this
                         filter (that is, peak value relative to the baseline level).
        <n_pretrigger>   The number of leading samples in the average signal that are considered
                         to be pre-trigger samples.  The avg_signal in this section is replaced by
                         its constant averaged value before creating filters.  Also, one filter
                         (filt_baseline_pretrig) is designed to infer the baseline using only
                         <n_pretrigger> samples at the start of a record.
        <noise_psd>      The noise power spectral density.  If None, then filt_fourier won't be
                         computed.  If not None, then it must be of length (2N+1), where N is the
                         length of <avg_signal>, and its values are assumed to cover the non-negative
                         frequencies from 0, 1/Delta, 2/Delta,.... up to the Nyquist frequency.
        <noise_autocorr> The autocorrelation function of the noise, where the lag spacing is
                         assumed to be the same as the sample period of <avg_signal>.  If None,
                         then several filters won't be computed.  (One of <noise_psd> or
                         <noise_autocorr> must be a valid array.)
        <fmax>           The strict maximum frequency to be passed in all filters.
                         If supplied, then it is passed on to the compute() method for the *first*
                         filter calculation only.  (Future calls to compute() can override).
        <f_3db>          The 3 dB point for a one-pole low-pass filter to be applied to all filters.
                         If supplied, then it is passed on to the compute() method for the *first*
                         filter calculation only.  (Future calls to compute() can override).
                         Either or both of <fmax> and <f_3db> are allowed.
        <sample_time>    The time step between samples in <avg_signal> and <noise_autocorr>
                         This must be given if <fmax> or <f_3db> are ever to be used.
        <shorten>        The time-domain filters should be shortened by removing this many
                         samples from each end.  (Do this for convenience of convolution over
                         multiple lags.)
        <tau>            Time constant of exponential to filter out (in milliseconds)
        """
<<<<<<< HEAD
        
        if isinstance(tau, (int, float)):
            tau = [tau]
        self.tau = tau  # in milliseconds; can be a sequence of taus
        super(self.__class__, self).__init__(avg_signal, n_pretrigger, noise_psd,
                                             noise_autocorr, fmax, f_3db, sample_time, shorten)

=======

        if isinstance(tau, (int, float)): tau = [tau]
        self.tau = tau # in milliseconds; can be a sequence of taus
        super(self.__class__, self).__init__(avg_signal, n_pretrigger, noise_psd,
                                             noise_autocorr, fmax, f_3db, sample_time, shorten)



>>>>>>> cf442d70
    def compute(self, fmax=None, f_3db=None):
        """
        Compute a set of filters.  This is called once on construction, but you can call it
        again if you want to change the frequency cutoff or rolloff points.

        Set is:
        filt_fourier    Fourier filter for signals
        filt_full       Alpert basic filter
        filt_noconst    Alpert filter insensitive to constants
        filt_noexp      Alpert filter insensitive to exp(-t/tau)
        filt_noexpcon   Alpert filter insensitive to exp(-t/tau) and to constants
        filt_noslope    Alpert filter insensitive to slopes
        filt_nopoly1    Alpert filter insensitive to Chebyshev polynomials order 0 to 1
        filt_nopoly2    Alpert filter insensitive to Chebyshev polynomials order 0 to 2
        filt_nopoly3    Alpert filter insensitive to Chebyshev polynomials order 0 to 3
        """

        self.fmax=fmax
        self.f_3db=f_3db
        self.variances={}

        self._compute_fourier_filter(fmax=fmax, f_3db=f_3db)

        # Time domain filters
        if self.noise_autocorr is not None:
            n = len(self.avg_signal) - 2*self.shorten
            if self.shorten > 0:
                avg_signal = self.avg_signal[self.shorten:-self.shorten]
            else:
                avg_signal = self.avg_signal
            assert len(self.noise_autocorr) >= n
<<<<<<< HEAD
            
            expx = np.arange(n, dtype=np.float)*self.sample_time*1e3  # in ms
            chebyx = np.linspace(-1, 1, n)
            
            R = self.noise_autocorr[:n]/self.peak_signal**2  # A *vector*, not a matrix
=======

            expx = np.arange(n, dtype=np.float)*self.sample_time*1e3 # in ms
            chebyx = np.linspace(-1, 1, n)

            R = self.noise_autocorr[:n]/self.peak_signal**2 # A *vector*, not a matrix
>>>>>>> cf442d70
            ts = mass.mathstat.toeplitz.ToeplitzSolver(R, symmetric=True)

            unit = np.ones(n)
            exps = [np.exp(-expx/tau) for tau in self.tau]
            cht1 = sp.special.chebyt(1)(chebyx)
            cht2 = sp.special.chebyt(2)(chebyx)
            cht3 = sp.special.chebyt(3)(chebyx)
            deriv = avg_signal - np.roll(avg_signal, 1)
            deriv[0] = 0
<<<<<<< HEAD
            
            Rinv_sig = ts(avg_signal)
=======

            Rinv_sig  = ts(avg_signal)
>>>>>>> cf442d70
            Rinv_unit = ts(unit)
            Rinv_exps = [ts(e) for e in exps]
            Rinv_cht1 = ts(cht1)
            Rinv_cht2 = ts(cht2)
            Rinv_cht3 = ts(cht3)
            Rinv_deriv = ts(deriv)

            # Band-limit
            def band_limit(vector, fmax, f_3db):
                filt_length = len(vector)
                sig_ft = np.fft.rfft(vector)
<<<<<<< HEAD
                freq = np.fft.fftfreq(filt_length, d=self.sample_time) 
                freq = np.abs(freq[:len(sig_ft)])
=======
                freq = np.fft.fftfreq(filt_length, d=self.sample_time)
                freq = np.abs( freq[:len(sig_ft)] )
>>>>>>> cf442d70
                if fmax is not None:
                    sig_ft[freq > fmax] = 0.0
                if f_3db is not None:
                    sig_ft /= (1.+(1.0*freq/f_3db)**2)
<<<<<<< HEAD
                vector[:] = np.fft.irfft(sig_ft, n=filt_length)  # n= is needed when filt_length is ODD
                 
=======
                vector[:] = np.fft.irfft(sig_ft, n=filt_length) # n= is needed when filt_length is ODD

>>>>>>> cf442d70
            if fmax is not None or f_3db is not None:
                for vector in Rinv_sig, Rinv_unit, Rinv_cht1, Rinv_cht2, Rinv_cht3, Rinv_deriv:
                    band_limit(vector, fmax, f_3db)
                for vector in Rinv_exps:
                    band_limit(vector, fmax, f_3db)

            exp_orthogs = ['exps[%d]' % i for i in range(len(self.tau))]
            orthogonalities = {
                'filt_full': (),
                'filt_noconst': ('unit',),
                'filt_noexp': exp_orthogs,
                'filt_noexpcon': ['unit']+exp_orthogs,
                'filt_noslope': ('cht1',),
                'filt_nopoly1': ('unit', 'cht1'),
                'filt_nopoly2': ('unit', 'cht1', 'cht2'),
                'filt_nopoly3': ('unit', 'cht1', 'cht2', 'cht3'),
                'filt_noderivcon': ('unit', 'deriv'),
                }

#            plt.clf()
#            plt.plot(self.filt_fourier, color='gold',label='Fourier')
#            for shortname in ('full','noconst','noexpcon','nopoly1'):
#            for shortname in ('full','noconst','noexp','noexpcon','noslope','nopoly1','nopoly2','nopoly3'):
            for shortname in ('full', 'noexp', 'noconst', 'noexpcon', 'nopoly1', 'noderivcon'):
                name = 'filt_%s' % shortname
                orthnames = orthogonalities[name]
                filt = Rinv_sig
<<<<<<< HEAD
                
                N_orth = len(orthnames)  # To how many vectors are we orthgonal?
=======

                N_orth = len(orthnames) # To how many vectors are we orthgonal?
>>>>>>> cf442d70
                if N_orth > 0:
                    u = np.vstack((Rinv_sig, [eval('Rinv_%s' % v) for v in orthnames]))
                else:
                    u = Rinv_sig.reshape((1, n))
                M = np.zeros((1+N_orth, 1+N_orth), dtype=np.float)
                for i in range(1+N_orth):
                    M[0, i] = np.dot(avg_signal, u[i, :])
                    for j in range(1, 1+N_orth):
                        M[j, i] = np.dot(eval(orthnames[j-1]), u[i, :])
                Minv = np.linalg.inv(M)
                weights = Minv[:, 0]

                filt = np.dot(weights, u)
<<<<<<< HEAD
                filt = u[0, :]*weights[0]
                for i in range(1, 1+N_orth):
                    filt += u[i, :]*weights[i]

                self.normalize_filter(filt)
                self.__dict__[name] = filt
                
                print('%15s' % name),
=======
                filt = u[0,:]*weights[0]
                for i in range(1,1+N_orth):
                    filt += u[i,:]*weights[i]


                self.normalize_filter(filt)
                self.__dict__[name] = filt

                print '%15s'%name,
>>>>>>> cf442d70
#                plt.plot(filt, label=name)
                for v in (avg_signal, np.ones(n), np.exp(-expx/self.tau[0]), sp.special.chebyt(1)(chebyx),
                          sp.special.chebyt(2)(chebyx)):
<<<<<<< HEAD
                    print('%10.5f ' % np.dot(v, filt)),
                    
=======
                    print '%10.5f '%np.dot(v,filt),

>>>>>>> cf442d70
                self.variances[shortname] = self.bracketR(filt, R)
                print('Res=%6.3f eV = %.5f' % (5898.801*np.sqrt(8*np.log(2))*self.variances[shortname]**.5,
                                               (self.variances[shortname]/self.variances['full'])**.5))
#            plt.legend()

            self.filt_baseline = np.dot(avg_signal, Rinv_sig)*Rinv_unit - Rinv_sig.sum()*Rinv_sig
            self.filt_baseline /= self.filt_baseline.sum()
            self.variances['baseline'] = self.bracketR(self.filt_baseline, R)

            Rpretrig = sp.linalg.toeplitz(self.noise_autocorr[:self.n_pretrigger]/self.peak_signal**2)
            self.filt_baseline_pretrig = np.linalg.solve(Rpretrig, np.ones(self.n_pretrigger))
            self.filt_baseline_pretrig /= self.filt_baseline_pretrig.sum()
            self.variances['baseline_pretrig'] = self.bracketR(self.filt_baseline_pretrig, R[:self.n_pretrigger])

            if self.noise_psd is not None:
                r = self.noise_autocorr[:len(self.filt_fourier)]/self.peak_signal**2
                self.variances['fourier'] = self.bracketR(self.filt_fourier, r)

<<<<<<< HEAD
=======


>>>>>>> cf442d70
    def plot(self, axes=None):
        if axes is None:
            plt.clf()
            axis1 = plt.subplot(211)
            axis2 = plt.subplot(212)
        else:
            axis1, axis2 = axes
        try:
            axis1.plot(self.filt_noconst, color='red')
            axis2.plot(self.filt_baseline, color='purple')
            axis2.plot(self.filt_baseline_pretrig, color='blue')
        except AttributeError:
            pass
        try:
            axis1.plot(self.filt_fourier, color='gold')
        except AttributeError:
            pass<|MERGE_RESOLUTION|>--- conflicted
+++ resolved
@@ -21,6 +21,7 @@
                  fmax=None, f_3db=None, sample_time=None, shorten=0):
         """
         Create a set of filters under various assumptions and for various purposes.
+        Note that you now have to call Filter.compute() yourself to compute the filters.
 
         <avg_signal>     The average signal shape.  Filters will be rescaled so that the output
                          upon putting this signal into the filter equals the *peak value* of this
@@ -54,15 +55,9 @@
         self.sample_time = sample_time
         self.shorten = shorten
         pre_avg = avg_signal[:n_pretrigger].mean()
-<<<<<<< HEAD
-        
-        # If signal is negative-going, 
-        is_negative = (avg_signal.min()-pre_avg)/(avg_signal.max()-pre_avg) < -1
-=======
 
         # If signal is negative-going,
-        is_negative =  (avg_signal.min()-pre_avg)/(avg_signal.max()-pre_avg) < -1
->>>>>>> cf442d70
+        is_negative = (avg_signal.min() - pre_avg) / (avg_signal.max() - pre_avg) < -1
         if is_negative:
             self.peak_signal = avg_signal.min() - pre_avg
         else:
@@ -83,17 +78,12 @@
             self.noise_autocorr = np.asarray(noise_autocorr)
         if noise_psd is None and noise_autocorr is None:
             raise ValueError("Filter must have noise_psd or noise_autocorr arguments (or both)")
-<<<<<<< HEAD
-=======
         if sample_time is None and not (fmax is None and f_3db is None):
             raise ValueError("Filter must have a sample_time if it's to be smoothed with fmax or f_3db")
-        self.compute(fmax=fmax, f_3db=f_3db)
->>>>>>> cf442d70
 
         self.fmax = fmax
         self.f_3db = f_3db
 
-<<<<<<< HEAD
         self.filt_fourier = None
         self.filt_fourierfull = None
         self.filt_noconst = None
@@ -103,41 +93,27 @@
         self.variances = {}
         self.predicted_v_over_dv = {}
 
-        #self.compute(fmax=fmax, f_3db=f_3db)
-
     def normalize_filter(self, q):
         """Rescale filter <q> so that it gives unit response to self.avg_signal"""
-=======
-    def normalize_filter(self, q):
-        "Rescale filter <q> so that it gives unit response to self.avg_signal"
->>>>>>> cf442d70
         if len(q) == len(self.avg_signal):
             q *= 1 / np.dot(q, self.avg_signal)
         elif self.shorten >= 2:
             conv = np.zeros(5, dtype=np.float)
             for i in range(5):
-                conv[i] = np.dot(q, self.avg_signal[i:i+len(q)])
+                conv[i] = np.dot(q, self.avg_signal[i:i + len(q)])
             x = np.arange(-2, 2.1)
             fit = np.polyfit(x, conv, 2)
-            fit_ctr = -0.5*fit[1]/fit[0]
+            fit_ctr = -0.5 * fit[1] / fit[0]
             fit_peak = np.polyval(fit, fit_ctr)
-            q *= 1.0/fit_peak
-        else:
-            q *= 1.0/np.dot(q, self.avg_signal[self.shorten:-self.shorten])
-
-<<<<<<< HEAD
+            q *= 1.0 / fit_peak
+        else:
+            q *= 1.0 / np.dot(q, self.avg_signal[self.shorten:-self.shorten])
+
     def _compute_fourier_filter(self):
         """Compute the Fourier-domain filter"""
         if self.noise_psd is None:
             return
-        
-=======
-
-    def _compute_fourier_filter(self, fmax=None, f_3db=None):
-        "Compute the Fourier-domain filter"
-        if self.noise_psd is None: return
-
->>>>>>> cf442d70
+
         # Careful: let's be sure that the Fourier domain filter is done consistently in Filter and
         # its child classes.
 
@@ -146,58 +122,51 @@
         window = 1.0
 
         if self.shorten > 0:
-            sig_ft = np.fft.rfft(self.avg_signal[self.shorten:-self.shorten]*window)
+            sig_ft = np.fft.rfft(self.avg_signal[self.shorten:-self.shorten] * window)
         else:
             sig_ft = np.fft.rfft(self.avg_signal * window)
 
-        if len(sig_ft) != n-self.shorten:
-<<<<<<< HEAD
+        if len(sig_ft) != n - self.shorten:
             raise ValueError("signal real DFT and noise PSD are not the same length (%d and %d)" %
                              (len(sig_ft), n))
-            
-        # Careful with PSD: "shorten" it by converting into a real space autocorrelation, 
-=======
-            raise ValueError("signal real DFT and noise PSD are not the same length (%d and %d)"
-                             %(len(sig_ft), n))
 
         # Careful with PSD: "shorten" it by converting into a real space autocorrelation,
->>>>>>> cf442d70
         # truncating the middle, and going back to Fourier space
         if self.shorten > 0:
             noise_autocorr = np.fft.irfft(self.noise_psd)
-            noise_autocorr = np.hstack((noise_autocorr[:n-self.shorten-1], noise_autocorr[-n+self.shorten:]))
+            noise_autocorr = np.hstack((noise_autocorr[:n - self.shorten - 1], noise_autocorr[-n + self.shorten:]))
             noise_psd = np.fft.rfft(noise_autocorr)
         else:
             noise_psd = self.noise_psd
-        sig_ft_weighted = sig_ft/noise_psd
+        sig_ft_weighted = sig_ft / noise_psd
 
         # Band-limit
         if self.fmax is not None or self.f_3db is not None:
-            freq = np.arange(0, n-self.shorten, dtype=np.float)*0.5/((n-1)*self.sample_time)
+            freq = np.arange(0, n - self.shorten, dtype=np.float) * 0.5 / ((n - 1) * self.sample_time)
             if self.fmax is not None:
                 sig_ft_weighted[freq > self.fmax] = 0.0
             if self.f_3db is not None:
-                sig_ft_weighted /= (1+(freq*1.0/self.f_3db)**2)
+                sig_ft_weighted /= (1 + (freq * 1.0 / self.f_3db)**2)
 
         # Compute both the normal (DC-free) and the full (with DC) filters.
-        self.filt_fourierfull = np.fft.irfft(sig_ft_weighted)/window
+        self.filt_fourierfull = np.fft.irfft(sig_ft_weighted) / window
         sig_ft_weighted[0] = 0.0
-        self.filt_fourier = np.fft.irfft(sig_ft_weighted)/window
+        self.filt_fourier = np.fft.irfft(sig_ft_weighted) / window
         self.normalize_filter(self.filt_fourierfull)
         self.normalize_filter(self.filt_fourier)
 
         # How we compute the uncertainty depends on whether there's a noise autocorrelation result
         if self.noise_autocorr is None:
-            noise_ft_squared = (len(self.noise_psd)-1)/self.sample_time * self.noise_psd
-            kappa = (np.abs(sig_ft*self.peak_signal)**2/noise_ft_squared)[:].sum()
-            self.variances['fourierfull'] = 1./kappa
-
-            kappa = (np.abs(sig_ft*self.peak_signal)**2/noise_ft_squared)[1:].sum()
-            self.variances['fourier'] = 1./kappa
+            noise_ft_squared = (len(self.noise_psd) - 1) / self.sample_time * self.noise_psd
+            kappa = (np.abs(sig_ft * self.peak_signal)**2 / noise_ft_squared)[:].sum()
+            self.variances['fourierfull'] = 1. / kappa
+
+            kappa = (np.abs(sig_ft * self.peak_signal)**2 / noise_ft_squared)[1:].sum()
+            self.variances['fourier'] = 1. / kappa
         else:
             ac = self.noise_autocorr[:len(self.filt_fourier)].copy()
-            self.variances['fourier'] = self.bracketR(self.filt_fourier, ac)/self.peak_signal**2
-            self.variances['fourierfull'] = self.bracketR(self.filt_fourierfull, ac)/self.peak_signal**2
+            self.variances['fourier'] = self.bracketR(self.filt_fourier, ac) / self.peak_signal**2
+            self.variances['fourierfull'] = self.bracketR(self.filt_fourierfull, ac) / self.peak_signal**2
             # print 'Fourier filter done.  Variance: ',self.variances['fourier'],
             # 'V/dV: ',self.variances['fourier']**(-0.5)/2.35482
 
@@ -210,7 +179,7 @@
 
         # Time domain filters
         if self.noise_autocorr is not None:
-            n = len(self.avg_signal) - 2*self.shorten
+            n = len(self.avg_signal) - 2 * self.shorten
             if len(self.noise_autocorr) < n:
                 raise ValueError("Noise autocorrelation is only %d samples long, but filter requires %d" %
                                  (len(self.noise_autocorr), n))
@@ -219,7 +188,7 @@
             else:
                 avg_signal = self.avg_signal
 
-            noise_corr = self.noise_autocorr[:n]/self.peak_signal**2
+            noise_corr = self.noise_autocorr[:n] / self.peak_signal**2
             if use_toeplitz_solver:
                 ts = mass.mathstat.toeplitz.ToeplitzSolver(noise_corr, symmetric=True)
                 Rinv_sig = ts(avg_signal)
@@ -232,7 +201,7 @@
                 Rinv_sig = np.linalg.solve(R, avg_signal)
                 Rinv_1 = np.linalg.solve(R, np.ones(n))
 
-            self.filt_noconst = Rinv_1.sum()*Rinv_sig - Rinv_sig.sum()*Rinv_1
+            self.filt_noconst = Rinv_1.sum() * Rinv_sig - Rinv_sig.sum() * Rinv_1
 
             # Band-limit
             if self.fmax is not None or self.f_3db is not None:
@@ -243,18 +212,18 @@
                 if self.fmax is not None:
                     sig_ft[freq > self.fmax] = 0.0
                 if self.f_3db is not None:
-                    sig_ft /= (1.+(1.0*freq/self.f_3db)**2)
+                    sig_ft /= (1. + (1.0 * freq / self.f_3db)**2)
                 self.filt_noconst = np.fft.irfft(sig_ft, n=filt_length)  # n= is needed when filt_length is ODD
 
             self.normalize_filter(self.filt_noconst)
             self.variances['noconst'] = self.bracketR(self.filt_noconst, noise_corr)
 
-            self.filt_baseline = np.dot(avg_signal, Rinv_sig)*Rinv_1 - Rinv_sig.sum()*Rinv_sig
+            self.filt_baseline = np.dot(avg_signal, Rinv_sig) * Rinv_1 - Rinv_sig.sum() * Rinv_sig
             self.filt_baseline /= self.filt_baseline.sum()
             self.variances['baseline'] = self.bracketR(self.filt_baseline, noise_corr)
 
             try:
-                Rpretrig = sp.linalg.toeplitz(self.noise_autocorr[:self.n_pretrigger]/self.peak_signal**2)
+                Rpretrig = sp.linalg.toeplitz(self.noise_autocorr[:self.n_pretrigger] / self.peak_signal**2)
                 self.filt_baseline_pretrig = np.linalg.solve(Rpretrig, np.ones(self.n_pretrigger))
                 self.filt_baseline_pretrig /= self.filt_baseline_pretrig.sum()
                 self.variances['baseline_pretrig'] = self.bracketR(self.filt_baseline_pretrig, Rpretrig[0, :])
@@ -262,7 +231,7 @@
                 pass
 
             for key in self.variances.keys():
-                self.predicted_v_over_dv[key] = 1/(np.sqrt(np.log(2)*8)*self.variances[key]**0.5)
+                self.predicted_v_over_dv[key] = 1 / (np.sqrt(np.log(2) * 8) * self.variances[key]**0.5)
 
     def bracketR(self, q, noise):
         """Return the dot product (q^T R q) for vector <q> and matrix R constructed from
@@ -274,19 +243,14 @@
             raise ValueError("Vector q (length %d) cannot be longer than the noise (length %d)" %
                              (len(q), len(noise)))
         n = len(q)
-        r = np.zeros(2*n-1, dtype=np.float)
-        r[n-1:] = noise[:n]
-        r[n-1::-1] = noise[:n]
+        r = np.zeros(2 * n - 1, dtype=np.float)
+        r[n - 1:] = noise[:n]
+        r[n - 1::-1] = noise[:n]
         dot = 0.0
         for i in range(n):
-            dot += q[i]*np.dot(r[n-i-1:2*n-i-1], q)
+            dot += q[i] * np.dot(r[n - i - 1:2 * n - i - 1], q)
         return dot
-<<<<<<< HEAD
-    
-=======
-
-
->>>>>>> cf442d70
+
     def plot(self, axes=None):
         if axes is None:
             plt.clf()
@@ -315,15 +279,9 @@
         """
 
         # Handle <filters> is a single string --> convert to tuple of 1 string
-<<<<<<< HEAD
         if isinstance(filters, str):
             filters = (filters,)
-            
-=======
-        if isinstance(filters,str):
-            filters=(filters,)
-
->>>>>>> cf442d70
+
         # Handle default <filters> not given.
         if filters is None:
             filters = list(self.variances.keys())
@@ -335,7 +293,7 @@
         for f in filters:
             try:
                 var = self.variances[f]
-                v_dv = var**(-.5) / np.sqrt(8*np.log(2))
+                v_dv = var**(-.5) / np.sqrt(8 * np.log(2))
                 print("%-20s  %10.3f  %10.4e" % (f, v_dv, var))
             except KeyError:
                 print("%-20s not known" % f)
@@ -351,13 +309,12 @@
         noise_psd = None
         sample_time = sample_time
 
-        avg_signal = pulsemodel[:,0]
+        avg_signal = pulsemodel[:, 0]
         self.pulsemodel = pulsemodel
         super(self.__class__, self).__init__(avg_signal, n_pretrigger, noise_psd,
                                              noise_autocorr, fmax, f_3db, sample_time,
                                              shorten=0)
 
-
     def compute(self, fmax=None, f_3db=None):
         """
         Compute a single filter.  This is called once on construction, but you can call it
@@ -367,16 +324,16 @@
         filt_noconst    Alpert filter insensitive to constants (and polynomials in AT).
         """
 
-        self.fmax=fmax
-        self.f_3db=f_3db
-        self.variances={}
+        self.fmax = fmax
+        self.f_3db = f_3db
+        self.variances = {}
 
         # Time domain filters
         assert self.noise_autocorr is not None
-        n = len(self.avg_signal) - 2*self.shorten
+        n = len(self.avg_signal) - 2 * self.shorten
         assert len(self.noise_autocorr) >= n
 
-        R = self.noise_autocorr[:n]/self.peak_signal**2 # A *vector*, not a matrix
+        R = self.noise_autocorr[:n] / self.peak_signal**2  # A *vector*, not a matrix
         ts = mass.mathstat.toeplitz.ToeplitzSolver(R, symmetric=True)
 
         unit = np.ones(n)
@@ -387,16 +344,16 @@
         # 1-pole low-pass filter.
         def band_limit(modelmatrix, fmax, f_3db):
             for i in range(modelmatrix.shape[1]):
-                vector = modelmatrix[:,i]
+                vector = modelmatrix[:, i]
                 filt_length = len(vector)
                 sig_ft = np.fft.rfft(vector)
                 freq = np.fft.fftfreq(filt_length, d=self.sample_time)
-                freq = np.abs( freq[:len(sig_ft)] )
+                freq = np.abs(freq[:len(sig_ft)])
                 if fmax is not None:
-                    sig_ft[freq>fmax] = 0.0
+                    sig_ft[freq > fmax] = 0.0
                 if f_3db is not None:
-                    sig_ft /= (1.+(1.0*freq/f_3db)**2)
-                modelmatrix[:,i] = np.fft.irfft(sig_ft, n=filt_length)
+                    sig_ft /= (1. + (1.0 * freq / f_3db)**2)
+                modelmatrix[:, i] = np.fft.irfft(sig_ft, n=filt_length)
                 # n= is needed when filt_length is ODD
 
         if fmax is not None or f_3db is not None:
@@ -412,7 +369,6 @@
         self.filt_noconst *= scale
         self.filt_aterms *= scale
 #         self.variances['noconst'] = self.bracketR(self.filt_noconst, noise_corr)
-
 
 
 class ExperimentalFilter(Filter):
@@ -457,24 +413,13 @@
                          multiple lags.)
         <tau>            Time constant of exponential to filter out (in milliseconds)
         """
-<<<<<<< HEAD
-        
+
         if isinstance(tau, (int, float)):
             tau = [tau]
         self.tau = tau  # in milliseconds; can be a sequence of taus
         super(self.__class__, self).__init__(avg_signal, n_pretrigger, noise_psd,
                                              noise_autocorr, fmax, f_3db, sample_time, shorten)
 
-=======
-
-        if isinstance(tau, (int, float)): tau = [tau]
-        self.tau = tau # in milliseconds; can be a sequence of taus
-        super(self.__class__, self).__init__(avg_signal, n_pretrigger, noise_psd,
-                                             noise_autocorr, fmax, f_3db, sample_time, shorten)
-
-
-
->>>>>>> cf442d70
     def compute(self, fmax=None, f_3db=None):
         """
         Compute a set of filters.  This is called once on construction, but you can call it
@@ -492,49 +437,36 @@
         filt_nopoly3    Alpert filter insensitive to Chebyshev polynomials order 0 to 3
         """
 
-        self.fmax=fmax
-        self.f_3db=f_3db
-        self.variances={}
+        self.fmax = fmax
+        self.f_3db = f_3db
+        self.variances = {}
 
         self._compute_fourier_filter(fmax=fmax, f_3db=f_3db)
 
         # Time domain filters
         if self.noise_autocorr is not None:
-            n = len(self.avg_signal) - 2*self.shorten
+            n = len(self.avg_signal) - 2 * self.shorten
             if self.shorten > 0:
                 avg_signal = self.avg_signal[self.shorten:-self.shorten]
             else:
                 avg_signal = self.avg_signal
             assert len(self.noise_autocorr) >= n
-<<<<<<< HEAD
-            
-            expx = np.arange(n, dtype=np.float)*self.sample_time*1e3  # in ms
+
+            expx = np.arange(n, dtype=np.float) * self.sample_time * 1e3  # in ms
             chebyx = np.linspace(-1, 1, n)
-            
-            R = self.noise_autocorr[:n]/self.peak_signal**2  # A *vector*, not a matrix
-=======
-
-            expx = np.arange(n, dtype=np.float)*self.sample_time*1e3 # in ms
-            chebyx = np.linspace(-1, 1, n)
-
-            R = self.noise_autocorr[:n]/self.peak_signal**2 # A *vector*, not a matrix
->>>>>>> cf442d70
+
+            R = self.noise_autocorr[:n] / self.peak_signal**2  # A *vector*, not a matrix
             ts = mass.mathstat.toeplitz.ToeplitzSolver(R, symmetric=True)
 
             unit = np.ones(n)
-            exps = [np.exp(-expx/tau) for tau in self.tau]
+            exps = [np.exp(-expx / tau) for tau in self.tau]
             cht1 = sp.special.chebyt(1)(chebyx)
             cht2 = sp.special.chebyt(2)(chebyx)
             cht3 = sp.special.chebyt(3)(chebyx)
             deriv = avg_signal - np.roll(avg_signal, 1)
             deriv[0] = 0
-<<<<<<< HEAD
-            
+
             Rinv_sig = ts(avg_signal)
-=======
-
-            Rinv_sig  = ts(avg_signal)
->>>>>>> cf442d70
             Rinv_unit = ts(unit)
             Rinv_exps = [ts(e) for e in exps]
             Rinv_cht1 = ts(cht1)
@@ -546,24 +478,14 @@
             def band_limit(vector, fmax, f_3db):
                 filt_length = len(vector)
                 sig_ft = np.fft.rfft(vector)
-<<<<<<< HEAD
-                freq = np.fft.fftfreq(filt_length, d=self.sample_time) 
+                freq = np.fft.fftfreq(filt_length, d=self.sample_time)
                 freq = np.abs(freq[:len(sig_ft)])
-=======
-                freq = np.fft.fftfreq(filt_length, d=self.sample_time)
-                freq = np.abs( freq[:len(sig_ft)] )
->>>>>>> cf442d70
                 if fmax is not None:
                     sig_ft[freq > fmax] = 0.0
                 if f_3db is not None:
-                    sig_ft /= (1.+(1.0*freq/f_3db)**2)
-<<<<<<< HEAD
+                    sig_ft /= (1. + (1.0 * freq / f_3db)**2)
                 vector[:] = np.fft.irfft(sig_ft, n=filt_length)  # n= is needed when filt_length is ODD
-                 
-=======
-                vector[:] = np.fft.irfft(sig_ft, n=filt_length) # n= is needed when filt_length is ODD
-
->>>>>>> cf442d70
+
             if fmax is not None or f_3db is not None:
                 for vector in Rinv_sig, Rinv_unit, Rinv_cht1, Rinv_cht2, Rinv_cht3, Rinv_deriv:
                     band_limit(vector, fmax, f_3db)
@@ -575,95 +497,62 @@
                 'filt_full': (),
                 'filt_noconst': ('unit',),
                 'filt_noexp': exp_orthogs,
-                'filt_noexpcon': ['unit']+exp_orthogs,
+                'filt_noexpcon': ['unit'] + exp_orthogs,
                 'filt_noslope': ('cht1',),
                 'filt_nopoly1': ('unit', 'cht1'),
                 'filt_nopoly2': ('unit', 'cht1', 'cht2'),
                 'filt_nopoly3': ('unit', 'cht1', 'cht2', 'cht3'),
                 'filt_noderivcon': ('unit', 'deriv'),
-                }
-
-#            plt.clf()
-#            plt.plot(self.filt_fourier, color='gold',label='Fourier')
-#            for shortname in ('full','noconst','noexpcon','nopoly1'):
-#            for shortname in ('full','noconst','noexp','noexpcon','noslope','nopoly1','nopoly2','nopoly3'):
+            }
+
             for shortname in ('full', 'noexp', 'noconst', 'noexpcon', 'nopoly1', 'noderivcon'):
                 name = 'filt_%s' % shortname
                 orthnames = orthogonalities[name]
                 filt = Rinv_sig
-<<<<<<< HEAD
-                
+
                 N_orth = len(orthnames)  # To how many vectors are we orthgonal?
-=======
-
-                N_orth = len(orthnames) # To how many vectors are we orthgonal?
->>>>>>> cf442d70
                 if N_orth > 0:
                     u = np.vstack((Rinv_sig, [eval('Rinv_%s' % v) for v in orthnames]))
                 else:
                     u = Rinv_sig.reshape((1, n))
-                M = np.zeros((1+N_orth, 1+N_orth), dtype=np.float)
-                for i in range(1+N_orth):
+                M = np.zeros((1 + N_orth, 1 + N_orth), dtype=np.float)
+                for i in range(1 + N_orth):
                     M[0, i] = np.dot(avg_signal, u[i, :])
-                    for j in range(1, 1+N_orth):
-                        M[j, i] = np.dot(eval(orthnames[j-1]), u[i, :])
+                    for j in range(1, 1 + N_orth):
+                        M[j, i] = np.dot(eval(orthnames[j - 1]), u[i, :])
                 Minv = np.linalg.inv(M)
                 weights = Minv[:, 0]
 
                 filt = np.dot(weights, u)
-<<<<<<< HEAD
-                filt = u[0, :]*weights[0]
-                for i in range(1, 1+N_orth):
-                    filt += u[i, :]*weights[i]
+                filt = u[0, :] * weights[0]
+                for i in range(1, 1 + N_orth):
+                    filt += u[i, :] * weights[i]
 
                 self.normalize_filter(filt)
                 self.__dict__[name] = filt
-                
+
                 print('%15s' % name),
-=======
-                filt = u[0,:]*weights[0]
-                for i in range(1,1+N_orth):
-                    filt += u[i,:]*weights[i]
-
-
-                self.normalize_filter(filt)
-                self.__dict__[name] = filt
-
-                print '%15s'%name,
->>>>>>> cf442d70
-#                plt.plot(filt, label=name)
-                for v in (avg_signal, np.ones(n), np.exp(-expx/self.tau[0]), sp.special.chebyt(1)(chebyx),
+                for v in (avg_signal, np.ones(n), np.exp(-expx / self.tau[0]), sp.special.chebyt(1)(chebyx),
                           sp.special.chebyt(2)(chebyx)):
-<<<<<<< HEAD
                     print('%10.5f ' % np.dot(v, filt)),
-                    
-=======
-                    print '%10.5f '%np.dot(v,filt),
-
->>>>>>> cf442d70
+
                 self.variances[shortname] = self.bracketR(filt, R)
-                print('Res=%6.3f eV = %.5f' % (5898.801*np.sqrt(8*np.log(2))*self.variances[shortname]**.5,
-                                               (self.variances[shortname]/self.variances['full'])**.5))
-#            plt.legend()
-
-            self.filt_baseline = np.dot(avg_signal, Rinv_sig)*Rinv_unit - Rinv_sig.sum()*Rinv_sig
+                print('Res=%6.3f eV = %.5f' % (5898.801 * np.sqrt(8 * np.log(2)) * self.variances[shortname]**.5,
+                                               (self.variances[shortname] / self.variances['full'])**.5))
+
+            self.filt_baseline = np.dot(avg_signal, Rinv_sig) * Rinv_unit - Rinv_sig.sum() * Rinv_sig
             self.filt_baseline /= self.filt_baseline.sum()
             self.variances['baseline'] = self.bracketR(self.filt_baseline, R)
 
-            Rpretrig = sp.linalg.toeplitz(self.noise_autocorr[:self.n_pretrigger]/self.peak_signal**2)
+            Rpretrig = sp.linalg.toeplitz(self.noise_autocorr[:self.n_pretrigger] / self.peak_signal**2)
             self.filt_baseline_pretrig = np.linalg.solve(Rpretrig, np.ones(self.n_pretrigger))
             self.filt_baseline_pretrig /= self.filt_baseline_pretrig.sum()
             self.variances['baseline_pretrig'] = self.bracketR(self.filt_baseline_pretrig, R[:self.n_pretrigger])
 
             if self.noise_psd is not None:
-                r = self.noise_autocorr[:len(self.filt_fourier)]/self.peak_signal**2
+                r = self.noise_autocorr[:len(self.filt_fourier)] / self.peak_signal**2
                 self.variances['fourier'] = self.bracketR(self.filt_fourier, r)
 
-<<<<<<< HEAD
-=======
-
-
->>>>>>> cf442d70
     def plot(self, axes=None):
         if axes is None:
             plt.clf()

--- conflicted
+++ resolved
@@ -29,12 +29,8 @@
 from mass.core.files import VirtualFile, LJHFile, LANLFile
 from mass.core.optimal_filtering import Filter
 from mass.core.utilities import InlineUpdater
-<<<<<<< HEAD
-from mass.calibration import young
-=======
 from mass.calibration import young, energy_calibration
 
->>>>>>> 7602af1f
 from mass.core import ljh_util
 
 def log_and(a, b, *args):

--- conflicted
+++ resolved
@@ -697,12 +697,9 @@
         """
         self.filter = {}
         self.drift_correct_info = {}
-<<<<<<< HEAD
         self.phase_correct_info = {}
         self.noise_records = noise_records
         self.pulse_records = pulse_records
-=======
->>>>>>> c5201b23
         self.noise_spectrum = None
         self.noise_autocorr = None 
         self.noise_demodulated = None

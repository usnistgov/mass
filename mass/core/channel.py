--- conflicted
+++ resolved
@@ -783,12 +783,9 @@
 
         self._external_trigger_rowcount = None
         self._rows_after_last_external_trigger = None
-<<<<<<< HEAD
-=======
         self._rows_until_next_external_trigger = None
         self._rows_from_nearest_external_trigger = None
 
->>>>>>> 95d80054
         self.row_timebase = None
 
         self.tes_group = tes_group
@@ -869,13 +866,6 @@
     @property
     def rows_after_last_external_trigger(self):
         if not self._rows_after_last_external_trigger:
-<<<<<<< HEAD
-            raise ValueError("row_after_last_external_trigger has not been calculated.\n" +
-                             "Call TESGroup.calc_rows_after_last_external_trigger first.")
-
-        return self._rows_after_last_external_trigger
-
-=======
             raise ValueError("run tes_group.calc_external_trigger_timing with after_last=True before calling this")
         return self._rows_after_last_external_trigger
 
@@ -891,7 +881,6 @@
             raise ValueError("run tes_group.calc_external_trigger_timing with from_nearest=True before calling this")
         return self._rows_from_nearest_external_trigger
 
->>>>>>> 95d80054
     def __str__(self):
         return "%s path '%s'\n%d samples (%d pretrigger) at %.2f microsecond sample time" % (
             self.__class__.__name__, self.filename, self.nSamples, self.nPresamples,

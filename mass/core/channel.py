"""
Created on Feb 16, 2011

@author: fowlerj
"""

import functools
import operator

import numpy as np
import matplotlib.pylab as plt

# MASS modules
import mass.mathstat.power_spectrum
import mass.core.analysis_algorithms

from mass.core.analysis_algorithms import summarize_data_segment
from mass.core.files import VirtualFile, LJHFile, LANLFile
from mass.core.utilities import InlineUpdater
from mass.calibration import young
import h5py
from mass.core import ljh_util
try:
    import cPickle as pickle
except ImportError:
    import pickle

from os import path


class NoiseRecords(object):
    """
    Encapsulate a set of noise records, which can either be
    assumed continuous or arbitrarily separated in time.
    """
    DEFAULT_MAXSEGMENTSIZE = 32000000

    ALLOWED_TYPES = ("ljh", "root", "virtual")

    def __init__(self, filename, records_are_continuous=False, use_records=None,
                 maxsegmentsize=None, hdf5_group=None):
        """
        Load a noise records file.

        If <records_are_continuous> is True, then treat all pulses as a continuous timestream.
        <use_records>  can be a sequence (first,end) to use only a limited section of the file.
        """
        self.hdf5_group = hdf5_group

        if maxsegmentsize is not None:
            self.maxsegmentsize = maxsegmentsize
        else:
            self.maxsegmentsize = self.DEFAULT_MAXSEGMENTSIZE

        self.channum = None
        self.nSamples = self.nPresamples = self.nPulses = 0
        self.n_segments = 0
        self.timebase = 0.0

        self.datafile = None
        self.data = None

        self.__open_file(filename, use_records=use_records)
        self.continuous = records_are_continuous
        self.noise_psd = None
        if self.hdf5_group is not None:
            self.autocorrelation = self.hdf5_group.require_dataset(
                "autocorrelation", shape=(self.nSamples,),
                dtype=np.float64)
            nfreq = 1 + self.nSamples // 2
            self.noise_psd = self.hdf5_group.require_dataset(
                'noise_psd', shape=(nfreq,),
                dtype=np.float64)

    def __open_file(self, filename, use_records=None, file_format=None):
        """Detect the filetype and open it."""

        if file_format is None:
            if isinstance(filename, VirtualFile):
                file_format = 'virtual'
            elif filename.endswith("root"):
                file_format = "root"
            elif filename.endswith("ljh"):
                file_format = "ljh"
            else:
                file_format = "ljh"
        if file_format not in self.ALLOWED_TYPES:
            raise ValueError("file_format must be None or one of %s" % ",".join(self.ALLOWED_TYPES))

        if file_format == "ljh":
            self.datafile = LJHFile(filename, segmentsize=self.maxsegmentsize)
        elif file_format == "root":
            self.datafile = LANLFile(filename)
        elif file_format == "virtual":
            vfile = filename  # Aha!  It must not be a string
            self.datafile = vfile
            self.datafile.segmentsize = vfile.nPulses*(6+2*vfile.nSamples)
            filename = 'Virtual file'
        else:
            raise RuntimeError("It is a programming error to get here")
        self.filename = filename
        self.records_per_segment = self.datafile.segmentsize // (6+2*self.datafile.nSamples)

        if use_records is not None:
            if use_records < self.datafile.nPulses:
                self.datafile.nPulses = use_records
                self.datafile.n_segments = use_records // self.records_per_segment

        # Copy up some of the most important attributes
        for attr in ("nSamples", "nPresamples", "nPulses", "timebase", "channum", "n_segments"):
            self.__dict__[attr] = self.datafile.__dict__[attr]
            self.hdf5_group.attrs[attr] = self.datafile.__dict__[attr]

#        for first_pnum, end_pnum, seg_num, data in self.datafile.iter_segments():
#            if seg_num > 0 or first_pnum>0 or end_pnum != self.nPulses:
#                msg = "NoiseRecords objects can't (yet) handle multi-segment noise files.\n"+\
#                    "File size %d exceeds maximum allowed segment size of %d"%(
#                    self.datafile.binary_size, self.maxsegmentsize)
#                raise NotImplementedError(msg)
#            self.data = data

    def clear_cache(self):
        self.datafile.clear_cache()

    def set_fake_data(self):
        """Use when this does not correspond to a real datafile (e.g., CDM data)"""
        self.datafile = VirtualFile(np.zeros((0, 0)))

    def copy(self):
        """Return a copy of the object.

        Handy when coding and you don't want to read the whole data set back in, but
        you do want to update the method definitions."""
        c = NoiseRecords(self.filename)
        c.__dict__.update(self.__dict__)
        c.datafile = self.datafile.copy()
        return c

    def compute_power_spectrum(self, window=mass.mathstat.power_spectrum.hann, plot=True,
                               max_excursion=1000):
        self.compute_power_spectrum_reshape(window=window, seg_length=None,
                                            max_excursion=max_excursion)
        if plot:
            self.plot_power_spectrum()

    def compute_power_spectrum_reshape(self, window=mass.mathstat.power_spectrum.hann,
                                       seg_length=None, max_excursion=1000):
        """Compute the noise power spectrum with noise "records" reparsed into
        separate records of <seg_length> length.  (If None, then self.data.shape[0] which is
        self.data.nPulses, will be used as the number of segments, each having length
        self.data.nSamples.)

        By making <seg_length> small, you improve the noise on the PSD estimates at the price of poor
        frequency resolution.  By making it large, you get good frequency resolution with worse
        uncertainty on each PSD estimate.  No free lunch, know what I mean?
        """

        if not self.continuous and seg_length is not None:
            raise ValueError("This NoiseRecords doesn't have continuous noise; it can't be resegmented.")

        if seg_length is None:
            seg_length = self.nSamples

        spectrum = mass.mathstat.power_spectrum.PowerSpectrum(seg_length // 2, dt=self.timebase)
        if window is None:
            window = np.ones(seg_length)
        else:
            window = window(seg_length)

        for _first_pnum, _end_pnum, _seg_num, data in self.datafile.iter_segments():
            if self.continuous and seg_length is not None:
                data = data.ravel()
                n = len(data)

                # Would it be a problem if n % seg_length is non-zero?
                n -= n % seg_length
                data = data[:n].reshape((n // seg_length, seg_length))

            for d in data:
                y = d-d.mean()
                if y.max() - y.min() < max_excursion and len(y) == spectrum.m2:
                    spectrum.addDataSegment(y, window=window)

        freq = spectrum.frequencies()
        self.noise_psd.attrs['delta_f'] = freq[1] - freq[0]
        self.noise_psd[:] = spectrum.spectrum()

    def compute_fancy_power_spectrum(self, window=mass.mathstat.power_spectrum.hann,
                                     plot=True, nseg_choices=None):
        assert self.continuous

        # Does it assume that all data fit into a single segment?
        n = np.prod(self.data.shape)
        if nseg_choices is None:
            nseg_choices = [16]
            while nseg_choices[-1] <= n // 16 and nseg_choices[-1] < 20000:
                nseg_choices.append(nseg_choices[-1]*8)
        print(nseg_choices)

        # It would be a problem if self.nSamples % ns is non-zero.
        spectra = [self.compute_power_spectrum_reshape(window=window, seg_length=self.nSamples // ns)
                   for ns in nseg_choices]
        if plot:
            plt.clf()
            lowest_freq = np.array([1./(sp.dt*sp.m2) for sp in spectra])

            start_freq = 0.0
            for i, sp in enumerate(spectra):
                x, y = sp.frequencies(), sp.spectrum()
                if i == len(spectra) - 1:
                    good = x >= start_freq
                else:
                    good = np.logical_and(x >= start_freq, x < 4*lowest_freq[i+1])
                    start_freq = 1*lowest_freq[i+1]
                plt.loglog(x[good], y[good], '-')

    def plot_power_spectrum(self, axis=None, scale=1.0, sqrt_psd=False, **kwarg):
        """
        Plot the power spectrum of this noise record.

        <axis>     Which plt.Axes object to plot on.  If none, clear the figure and plot there.
        <scale>    Scale all raw units by this number to convert counts to physical
        <sqrt_psd> Whether to take the sqrt(PSD) for plotting.  Default is no sqrt
        """
        if all(self.noise_psd[:] == 0):
            self.compute_power_spectrum(plot=False)
        if axis is None:
            plt.clf()
            axis = plt.subplot(111)
        yvalue = self.noise_psd[1:] * (scale**2)
        if sqrt_psd:
            yvalue = np.sqrt(yvalue)
        freq = np.arange(1, 1 + len(yvalue))*self.noise_psd.attrs['delta_f']
        axis.plot(freq, yvalue, **kwarg)
        plt.loglog()
        axis.grid()
        axis.set_xlim([10, 3e5])
        axis.set_xlabel("Frequency (Hz)")
        axis.set_ylabel(r"Power Spectral Density (counts$^2$ Hz$^{-1}$)")
        axis.set_title("Noise power spectrum for %s" % self.filename)

    def _compute_continuous_autocorrelation(self, n_lags=None, data_samples=None,
                                            max_excursion=1000):
        if data_samples is None:
            data_samples = [0, self.nSamples*self.nPulses]
        n_data = data_samples[1] - data_samples[0]

        samples_per_segment = self.records_per_segment*self.nSamples
        if n_lags is None:
            n_lags = samples_per_segment
        if n_lags > samples_per_segment:
            n_lags = samples_per_segment

#        print 'Compute continuous autocorr (%d lags on %d data) '%(n_lags, n_data),

        def padded_length(n):
            """Return a sensible number in the range [n, 2n] which is not too
            much larger than n, yet is good for FFTs.
            That is, choose (1, 3, or 5)*(a power of two), whichever is smallest
            """
            pow2 = np.round(2**np.ceil(np.log2(n)))
            if n == pow2:
                return int(n)
            elif n > 0.75*pow2:
                return int(pow2)
            elif n > 0.625*pow2:
                return int(np.round(0.75*pow2))
            else:
                return int(np.round(0.625*pow2))

        # When there are 10 million data points and only 10,000 lags wanted,
        # it's hugely inefficient to compute the full autocorrelation, especially
        # in memory.  Instead, compute it on chunks several times the length of the desired
        # correlation, and average.
        CHUNK_MULTIPLE=15
        if n_data >= (1 + CHUNK_MULTIPLE) * n_lags:
            # Be sure to pad chunksize samples by AT LEAST n_lags zeros, to prevent
            # unwanted wraparound in the autocorrelation.
            # padded_data is what we do DFT/InvDFT on; ac is the unnormalized output.
            chunksize=CHUNK_MULTIPLE * n_lags
            padsize = n_lags
            padded_data = np.zeros(padded_length(padsize+chunksize), dtype=np.float)

            ac = np.zeros(n_lags, dtype=np.float)

            entries = 0.0

            for first_pnum, end_pnum, _seg_num, data in self.datafile.iter_segments():
                data_consumed = 0
                data = data.ravel()
                samples_this_segment = len(data)
                if data_samples[0] > self.nSamples*first_pnum:
                    data_consumed = data_samples[0]-self.nSamples*first_pnum
                if data_samples[1] < self.nSamples*end_pnum:
                    samples_this_segment = data_samples[1]-self.nSamples*first_pnum
                data_mean = data[data_consumed:samples_this_segment].mean()

                # Notice that the following loop might ignore the last data values, up to as many
                # as (chunksize-1) values, unless the data are an exact multiple of chunksize.
                while data_consumed+chunksize <= samples_this_segment:
                    padded_data[:chunksize] = data[data_consumed:data_consumed+chunksize] - data_mean
                    data_consumed += chunksize
                    padded_data[chunksize:] = 0.0
                    if np.abs(padded_data).max() > max_excursion:
                        continue

                    ft = np.fft.rfft(padded_data)
                    ft[0] = 0  # this redundantly removes the mean of the data set
                    power = (ft*ft.conj()).real
                    acsum = np.fft.irfft(power)
                    ac += acsum[:n_lags]
                    entries += 1.0
                    if entries*chunksize > n_data:
                        break

            ac /= entries
            ac /= (np.arange(chunksize, chunksize-n_lags+0.5, -1.0, dtype=np.float))

        # compute the full autocorrelation
        else:
            raise NotImplementedError("Now that Joe has chunkified the noise, we can "
                                      "no longer compute full continuous autocorrelations")
            padded_data = np.zeros(padded_length(n_lags+n_data), dtype=np.float)
            padded_data[:n_data] = np.array(self.data.ravel())[:n_data] - self.data.mean()
            padded_data[n_data:] = 0.0

            ft = np.fft.rfft(padded_data)
            del padded_data
            ft[0] = 0  # this redundantly removes the mean of the data set
            ft *= ft.conj()
            ft = ft.real
            acsum = np.fft.irfft(ft)
            del ft
            ac = acsum[:n_lags+1] / (n_data-np.arange(n_lags + 1.0))
            del acsum

        self.autocorrelation[:] = ac

    def compute_autocorrelation(self, n_lags=None, data_samples=None, plot=True, max_excursion=1000):
        """
        Compute the autocorrelation averaged across all "pulses" in the file.
        <n_lags>
        <data_samples> If not None, then a range [a,b] to use.
        """

        if self.continuous:
            self._compute_continuous_autocorrelation(n_lags=n_lags, data_samples=data_samples,
                                                     max_excursion=max_excursion)

        else:
            if n_lags is not None and n_lags > self.nSamples:
                raise ValueError("The autocorrelation requires "
                                 "n_lags<=%d when data are not continuous" % self.nSamples)

            class TooMuchData(StopIteration):
                """Use to signal that the computation loop is done"""
                pass

            if data_samples is None:
                data_samples = [0, self.nSamples*self.nPulses]
            n_data = data_samples[1] - data_samples[0]

            records_used = samples_used = 0
            ac = np.zeros(self.nSamples, dtype=np.float)
            try:
                for first_pnum, end_pnum, _seg_num, intdata in self.datafile.iter_segments():
                    if end_pnum <= data_samples[0]:
                        continue
                    if first_pnum >= data_samples[1]:
                        break
                    for i in range(first_pnum, end_pnum):
                        if i < data_samples[0]:
                            continue
                        if i >= data_samples[1]:
                            break

                        data = 1.0*(intdata[i-first_pnum, :])
                        if data.max() - data.min() > max_excursion:
                            continue
                        data -= data.mean()

                        ac += np.correlate(data, data, 'full')[self.nSamples-1:]
                        samples_used += self.nSamples
                        records_used += 1
                        if n_data is not None and samples_used >= n_data:
                            raise TooMuchData()
            except TooMuchData:
                pass

            ac /= records_used
            ac /= self.nSamples - np.arange(self.nSamples, dtype=np.float)
            if n_lags is not None and n_lags < self.nSamples:
                ac = ac[:n_lags]
            self.autocorrelation[:] = ac

        if self.hdf5_group is not None:
            grp = self.hdf5_group.require_group("reclen%d" % n_lags)
            ds = grp.require_dataset("autocorrelation", shape=(n_lags,), dtype=np.float64)
            ds[:] = self.autocorrelation[:]

        if plot:
            self.plot_autocorrelation()

    def plot_autocorrelation(self, axis=None, color='blue', label=None):
        if all(self.autocorrelation[:] == 0):
            print("Autocorrelation will be computed first")
            self.compute_autocorrelation(plot=False)
        if axis is None:
            plt.clf()
            axis = plt.subplot(111)
        t = self.timebase * 1e3 * np.arange(len(self.autocorrelation))
        axis.plot(t, self.autocorrelation, label=label, color=color)
        axis.plot([0], [self.autocorrelation[0]], 'o', color=color)
        axis.set_xlabel("Lag (ms)")
        axis.set_ylabel(r"Autocorrelation (counts$^2$)")


class PulseRecords(object):
    """
    Encapsulate a set of data containing multiple triggered pulse traces.
    The pulses should not be noise records.

    This object will not contain derived facts such as pulse summaries, filtered values,
    and so forth. It is meant to be only a file interface (though until July 2014, this
    was not exactly the case).
    """

    ALLOWED_TYPES = ("ljh", "root", "virtual")

    def __init__(self, filename, file_format=None):
        self.nSamples = 0
        self.nPresamples = 0
        self.nPulses = 0
        self.channum = 0
        self.n_segments = 0
        self.segmentsize = 0
        self.pulses_per_seg = 0
        self.timebase = None
        self.timestamp_offset = None

        self.datafile = None
        self.__open_file(filename, file_format=file_format)

        self.cuts = None
        self.bad = None
        self.good = None
        self.data = np.array([], ndmin=2)
        self.times = np.array([], ndmin=2)
        self.rowcount = None

    def __open_file(self, filename, file_format=None):
        """Detect the filetype and open it."""

        if file_format is None:
            if isinstance(filename, VirtualFile):
                file_format = 'virtual'
            elif filename.endswith("root"):
                file_format = "root"
            elif filename.endswith("ljh"):
                file_format = "ljh"
            else:
                file_format = "ljh"
        if file_format not in self.ALLOWED_TYPES:
            raise ValueError("file_format must be None or one of %s" % ",".join(self.ALLOWED_TYPES))

        if file_format == "ljh":
            self.datafile = LJHFile(filename)
        elif file_format == "root":
            self.datafile = LANLFile(filename)
        elif file_format == "virtual":
            vfile = filename  # Aha!  It must not be a string
            self.datafile = vfile
        else:
            raise RuntimeError("It is a programming error to get here")

        self.filename = filename

        # Copy up some of the most important attributes
        for attr in ("nSamples", "nPresamples", "nPulses", "timebase", "channum",
                     "n_segments", "pulses_per_seg", "segmentsize", "timestamp_offset"):
            self.__dict__[attr] = self.datafile.__dict__[attr]

    def __str__(self):
        return "%s path '%s'\n%d samples (%d pretrigger) at %.2f microsecond sample time" % (
            self.__class__.__name__, self.filename, self.nSamples, self.nPresamples,
            1e6*self.timebase)

    def __repr__(self):
        return "%s('%s')" % (self.__class__.__name__, self.filename)

    def set_segment_size(self, seg_size):
        """Update the underlying file's segment (read chunk) size in bytes."""
        self.datafile.set_segment_size(seg_size)
        self.n_segments = self.datafile.n_segments
        self.pulses_per_seg = self.datafile.pulses_per_seg
        self.segmentsize = self.datafile.segmentsize

    def read_segment(self, segment_num):
        """Read the requested segment of the raw data file and return  (first,end)
        meaning: the first record number, 1 more than the last record number,
        and the nPulse x nSamples array."""
        if segment_num >= self.n_segments:
            return -1, -1
        first_pnum, end_pnum, data = self.datafile.read_segment(segment_num)
        self.data = data
        self.rowcount = self.datafile.rowcount
        try:
            self.times = self.datafile.datatimes_float
        except AttributeError:
            self.times = self.datafile.datatimes/1e3
        return first_pnum, end_pnum

    def copy(self):
        """Return a copy of the object.

        Handy when coding and you don't want to read the whole data set back in, but
        you do want to update the method definitions."""
        c = PulseRecords(self.filename)
        c.__dict__.update(self.__dict__)
        c.datafile = self.datafile.copy()
        return c


class Cuts(object):
    """
    Object to hold a 32-bit cut mask for each triggered record.
    """

    def __init__(self, n, tes_group, hdf5_group=None):
        """
        Create an object to hold n masks of 32 bits each
        """
        self.tes_group = tes_group
        self.hdf5_group = hdf5_group
        if hdf5_group is None:
            self._mask = np.zeros(n, dtype=np.uint32)
        else:
            try:
                self._mask = hdf5_group.require_dataset('mask', shape=(n,), dtype=np.uint32)
            except TypeError:
                temp = hdf5_group.require_dataset('mask', shape=(n,), dtype=np.int32)[...]
                del hdf5_group['mask']
                self._mask = hdf5_group.require_dataset('mask', shape=(n,), dtype=np.uint32)
                self._mask[...] = np.asarray(temp, dtype=np.uint32)

    def cut(self, cut_num, mask):
        """
        Set the mask of a single field. It could be a boolean or categorical field.
        """
        assert(mask.size == self._mask.size)

        boolean_field = self.tes_group.boolean_cut_desc
        categorical_field = self.tes_group.categorical_cut_desc

        if isinstance(cut_num, int):
            if (cut_num < 0) or (cut_num > 31):
                raise ValueError(str(cut_num) + "is out of range.")
            _, bit_mask = boolean_field[cut_num]
            self._mask[mask] |= bit_mask
        elif isinstance(cut_num, bytes) or isinstance(cut_num, str):
            # This condition will work because we don't expect Python 2.7 users to pass an unicode cut_num.
            boolean_g = (boolean_field["name"] == cut_num.encode())
            if np.any(boolean_g):
                _, bit_mask = boolean_field[boolean_g][0]
                self._mask[mask] |= bit_mask
            else:
                categorical_g = (categorical_field["name"] == cut_num.encode())
                if np.any(categorical_g):
                    _, bit_pos, bit_mask = categorical_field[categorical_g][0]
                    temp = self._mask[...] & ~bit_mask
                    category_values = np.asarray(mask, dtype=np.uint32)
                    bit_pos = np.uint32(bit_pos)
                    self._mask[...] = temp | ((category_values << bit_pos) & bit_mask)
                else:
                    raise ValueError(cut_num + " field is not found.")

    def cut_categorical(self, field, booldict):
        """
        field - string name of category
        booldict - dictionary with keys are category of the field and entries are bool vectors of length equal to make indicating belongingness
        """
        category_names = self.tes_group.cut_field_categories(field)
        labels = np.zeros(len(self._mask),dtype=np.uint16)
        for (category, catbool) in booldict.items():
            labels[catbool] = category_names[category]
        for (category, catbool) in booldict.items():
            if not all(labels[booldict[category]] == category_names[category]):
                raise ValueError("bools passed for %s conflict with some other" % category)
        self.cut(field, labels)

    def select_category(self, **kwargs):
        category_field_bit_mask = np.uint32(0)
        category_field_target_bits = np.uint32(0)

        categorical_field = self.tes_group.categorical_cut_desc
        category_list = self.tes_group.cut_category_list

        for name, category_label in kwargs.items():
            categorical_g = (categorical_field["name"] == name.encode())

            if not np.any(categorical_g):
                raise ValueError(name + " categorical field is not found.")

            category_g = (category_list["field"] == name.encode()) &\
                         (category_list["category"] == category_label.encode())

            if not np.any(category_g):
                raise ValueError(category_label + " category is not found.")

            _, bit_pos, bit_mask = categorical_field[categorical_g][0]
            _, _, category = category_list[category_g][0]
            bit_pos = np.uint32(bit_pos)
            category = np.uint32(category)

            category_field_bit_mask |= bit_mask
            category_field_target_bits |= category << bit_pos

        return (self._mask[...] & category_field_bit_mask) == category_field_target_bits

    def category(self, name):
        categorical_field = self.tes_group.categorical_cut_desc

        categorical_field_g = categorical_field["name"] == name.encode()
        if np.any(categorical_field_g):
            _, bit_pos, bit_mask = categorical_field[categorical_field_g][0]
            bit_pos = np.uint32(bit_pos)
        else:
            raise ValueError(name + " is not found.")

        return (self._mask[...] & bit_mask) >> bit_pos

    def cut_mask(self, *args):
        boolean_field = self.tes_group.boolean_cut_desc
        categorical_field = self.tes_group.categorical_cut_desc

        if args:
            boolean_field_names = [name for name, _ in boolean_field if name.decode() in args]
            categorical_field_names = [name for name, _, _ in categorical_field if name.decode() in args]

            not_found = set(args) - (set(boolean_field_names).union(set(categorical_field_names)))
            if not_found:
                raise ValueError(",".join(not_found) + " are not found.")
        else:
            boolean_field_names = [name for name, _ in boolean_field if name]
            categorical_field_names = [name for name, _, _ in categorical_field]

        mask_dtype = np.dtype([(name, np.bool) for name in boolean_field_names] +
                              [(name, np.uint8) for name in categorical_field_names])

        cut_mask = np.zeros(self._mask.shape[0], dtype=mask_dtype)

        for name in boolean_field_names:
            cut_mask[name] = self.good(name)

        for name in categorical_field_names:
            cut_mask[name] = self.category(name)

        return cut_mask

    def clear_cut(self, *args):
        """
        Clear one or more boolean fields.
        If no name is given, it will clear all boolean fields.
        """
        bit_mask = self._boolean_fields_bit_mask(args)

        self._mask[:] &= ~bit_mask

    def _boolean_fields_bit_mask(self, names):
        """
        Calculate the bit mask for any combination of boolean cut fields.
        """
        boolean_fields = self.tes_group.boolean_cut_desc

        if names:
            all_field_names = set([name for name, mask in boolean_fields if name])

            not_found_fields = set(names) - all_field_names

            if not_found_fields:
                raise ValueError(", ".join(not_found_fields) + "not found.")

            bit_masks = [mask for name, mask in boolean_fields if name in names]
        else:
            bit_masks = [mask for name, mask in boolean_fields if name]

        bit_mask = functools.reduce(operator.or_, bit_masks, np.uint32(0))

        return bit_mask

    def good(self, *args, **kwargs):
        """
        Select pulses which are good for all of specified boolean cut fields.
        If any categorical cut fields are given, only pulses in the combination of categories are considered.
        """
        bit_mask = self._boolean_fields_bit_mask(args)
        g = ((self._mask[...] & bit_mask) == 0)

        if kwargs:
            return g & self.select_category(**kwargs)

        return g

    def bad(self, *args, **kwargs):
        """
        Select pulses which are bad for at least one of specified boolean cut fields.
        If any categorical cut fields are given, only pulses in the combination of categories are considered.
        """
        bit_mask = self._boolean_fields_bit_mask(args)
        g = (self._mask[...] & bit_mask != 0)

        if kwargs:
            return g & self.select_category(**kwargs)

        return g

    def __repr__(self):
        return "Cuts(%d)" % len(self._mask)

    def __str__(self):
        return "Cuts(%d) with %d cut and %d uncut" % (len(self._mask), self.bad().sum(), self.good().sum())

    def copy(self):
        """
        I don't see the point of this shallow copy.
        """
        c = Cuts(len(self._mask), tes_group=self.tes_group, hdf5_group=self.hdf5_group)
        return c


class MicrocalDataSet(object):
    """
    Represent a single microcalorimeter's PROCESSED data.
    This channel can be directly from a TDM detector, or it
    can be the demodulated result of a CDM modulation.
    """

    # Attributes that all such objects must have.
    expected_attributes = ("nSamples", "nPresamples", "nPulses", "timebase", "channum",
                           "timestamp_offset")

    HDF5_CHUNK_SIZE = 256

    def __init__(self, pulserec_dict, tes_group=None, hdf5_group=None):
        """
        Pass in a dictionary (presumably that of a PulseRecords object)
        containing the expected attributes that must be copied to this
        MicrocalDataSet.
        """
        self.nSamples = 0
        self.nPresamples = 0
        self.nPulses = 0
        self.timebase = 0.0
        self.channum = None
        self.timestamp_offset = 0

        self.filter = None
        self.lastUsedFilterHash = -1
        self.drift_correct_info = {}
        self.phase_correct_info = {}
        self.noise_autocorr = None
        self.noise_demodulated = None
        self.calibration = {'p_filt_value': mass.calibration.energy_calibration.EnergyCalibration('p_filt_value')}

        for a in self.expected_attributes:
            self.__dict__[a] = pulserec_dict[a]
        self.filename = pulserec_dict.get('filename', 'virtual data set')
        self.gain = 1.0
        self.pretrigger_ignore_microsec = None  # Cut this long before trigger in computing pretrig values
        self.pretrigger_ignore_samples = 0
        self.peak_time_microsec = None   # Look for retriggers only after this time.
        self.index = None   # Index in the larger TESGroup or CDMGroup object
        self.last_used_calibration = None

        self.data = None
        self.times = None
        self.rowcount = None

        self.number_of_rows = None
        self.row_number = None
        self.number_of_columns = None
        self.column_number = None

        self._external_trigger_rowcount = None
        self._rows_after_last_external_trigger = None
        self._rows_until_next_external_trigger = None
        self._rows_from_nearest_external_trigger = None

        self.row_timebase = None

        self.tes_group = tes_group

        try:
            self.hdf5_group = hdf5_group
            self.hdf5_group.attrs['npulses'] = self.nPulses
            self.hdf5_group.attrs['channum'] = self.channum
        except KeyError:
            self.hdf5_group = None

        self.__setup_vectors(npulses=self.nPulses)

    def __setup_vectors(self, npulses=None):
        """Given the number of pulses, build arrays to hold the relevant facts
        about each pulse in memory.
        p_filt_value = pulse height after running through filter
        P_filt_value_phc = phase corrected
        p_fil_value_dc = pulse height after running through filter and applying drift correction
        p_energy = pulse energy determined from applying a calibration to one of the p_filt_value??? variables"""

        if npulses is None:
            assert self.nPulses > 0
            npulses = self.nPulses

        h5grp = self.hdf5_group

        # Set up the per-pulse vectors
        float64_fields = ('timestamp',)
        float32_fields = ('pretrig_mean', 'pretrig_rms', 'pulse_average', 'pulse_rms',
                          'promptness', 'rise_time', 'postpeak_deriv',
                          'filt_phase', 'filt_value', 'filt_value_dc', 'filt_value_phc', 'filt_value_tdc',
                          'energy')
        uint16_fields = ('peak_index', 'peak_value', 'min_value')
        int64_fields = ('rowcount',)
        for dtype, fieldnames in ((np.float64, float64_fields),
                                  (np.float32, float32_fields),
                                  (np.uint16, uint16_fields),
                                  (np.int64, int64_fields)):
            for field in fieldnames:
                self.__dict__['p_%s' % field] = h5grp.require_dataset(field, shape=(npulses,),
                                                                      dtype=dtype)

        # Other vectors needed per-channel
        self.average_pulse = h5grp.require_dataset('average_pulse', shape=(self.nSamples,),
                                                   dtype=np.float32)
        self.noise_autocorr = h5grp.require_dataset('noise_autocorr', shape=(self.nSamples,),
                                                    dtype=np.float64)
        nfreq = 1 + self.nSamples // 2
        self.noise_psd = h5grp.require_dataset('noise_psd', shape=(nfreq,),
                                               dtype=np.float64)
        grp = self.hdf5_group.require_group('cuts')
        self.cuts = Cuts(self.nPulses, self.tes_group, hdf5_group=grp)

    @property
    def p_peak_time(self):
        # this is a property to reduce memory usage, I hope it works
        return (self.p_peak_index[:] - self.nPresamples) * self.timebase

    @property
    def external_trigger_rowcount(self):
        if not self._external_trigger_rowcount:
<<<<<<< HEAD
            filename = ljh_util.ljh_get_extern_trig_fname(self.filename)
            h5 = h5py.File(filename)
=======
            filename = mass.ljh_util.ljh_get_extern_trig_fname(self.filename)
            h5 = h5py.File(filename,"r")
>>>>>>> 8c909015
            ds_name = "trig_times_w_offsets" if "trig_times_w_offsets" in h5 else "trig_times"
            self._external_trigger_rowcount = h5[ds_name]
            self.row_timebase = self.timebase/float(self.number_of_rows)
        return self._external_trigger_rowcount

    @property
    def external_trigger_rowcount_as_seconds(self):
        """
        This is not a posix timestamp, it is just the external trigger rowcount converted to seconds
        based on the nominal clock rate of the crate.
        """
        return self.external_trigger_rowcount[:]*self.timebase/float(self.number_of_rows)

    @property
    def rows_after_last_external_trigger(self):
        if not self._rows_after_last_external_trigger:
            raise ValueError("run tes_group.calc_external_trigger_timing with after_last=True before calling this")
        return self._rows_after_last_external_trigger

    @property
    def rows_until_next_external_trigger(self):
        if not self._rows_until_next_external_trigger:
            raise ValueError("run tes_group.calc_external_trigger_timing with until_next=True before calling this")
        return self._rows_until_next_external_trigger

    @property
    def rows_from_nearest_external_trigger(self):
        if not self._rows_from_nearest_external_trigger:
            raise ValueError("run tes_group.calc_external_trigger_timing with from_nearest=True before calling this")
        return self._rows_from_nearest_external_trigger

    def __str__(self):
        return "%s path '%s'\n%d samples (%d pretrigger) at %.2f microsecond sample time" % (
            self.__class__.__name__, self.filename, self.nSamples, self.nPresamples,
            1e6*self.timebase)

    def __repr__(self):
        return "%s('%s')" % (self.__class__.__name__, self.filename)

    def good(self, *args, **kwargs):
        """Return a boolean vector, one per pulse record, saying whether record is good"""
        return self.cuts.good(*args, **kwargs)

    def bad(self, *args, **kwargs):
        """Return a boolean vector, one per pulse record, saying whether record is bad"""
        return self.cuts.bad(*args, **kwargs)

    def resize(self, nPulses):
        if self.nPulses < nPulses:
            raise ValueError("Can only shrink using resize(), but the requested size %d is larger than current %d" %
                             (nPulses, self.nPulses))
        self.nPulses = nPulses
        self.__setup_vectors()

    def copy(self):
        """Return a copy of the object.

        Handy when coding and you don't want to read the whole data set back in, but
        you do want to update the method definitions."""
        c = MicrocalDataSet(self.__dict__)
        c.__dict__.update(self.__dict__)
        for k in self.calibration.keys():
            c.calibration[k] = self.calibration[k].copy()
        c.cuts = self.cuts.copy()
        return c

    def summarize_data(self, peak_time_microsec=220.0, pretrigger_ignore_microsec=20.0, forceNew=False):
        """Summarize the complete data set one chunk at a time.
        """
        # Don't proceed if not necessary and not forced
        self.number_of_rows = self.pulse_records.datafile.number_of_rows
        self.row_number = self.pulse_records.datafile.row_number
        self.number_of_columns = self.pulse_records.datafile.number_of_columns
        self.column_number = self.pulse_records.datafile.column_number

        self.peak_time_microsec = peak_time_microsec
        self.pretrigger_ignore_microsec = pretrigger_ignore_microsec
        self.pretrigger_ignore_samples = int(pretrigger_ignore_microsec*1e-6 / self.timebase)
        peak_time_samples = int(peak_time_microsec*1e-6 / self.timebase)

        not_done = all(self.p_pretrig_mean[:] == 0)
        if not (not_done or forceNew):
            print('\nchan %d did not summarize because results were already preloaded' % self.channum)
            return

        if len(self.p_timestamp) < self.pulse_records.nPulses:
            self.__setup_vectors(npulses=self.pulse_records.nPulses)  # make sure vectors are setup correctly
        self.pretrigger_ignore_samples = int(pretrigger_ignore_microsec*1e-6/self.timebase)

        pulses_per_seg = self.pulse_records.pulses_per_seg
        p_pretrig_mean_array = np.zeros(pulses_per_seg, dtype=np.float32)
        p_pretrig_rms_array = np.zeros(pulses_per_seg, dtype=np.float32)
        p_pulse_average_array = np.zeros(pulses_per_seg, dtype=np.float32)
        p_pulse_rms_array = np.zeros(pulses_per_seg, dtype=np.float32)
        p_promptness_array = np.zeros(pulses_per_seg, dtype=np.float32)
        p_rise_times_array = np.zeros(pulses_per_seg, dtype=np.float32)
        p_postpeak_deriv_array = np.zeros(pulses_per_seg, dtype=np.float32)
        p_peak_index_array = np.zeros(pulses_per_seg, dtype=np.uint16)
        p_peak_value_array = np.zeros(pulses_per_seg, dtype=np.uint16)
        p_min_value_array = np.zeros(pulses_per_seg, dtype=np.uint16)

        # don't look for retriggers before this # of samples
        maxderiv_holdoff = int(peak_time_microsec*1e-6/self.timebase)
        self.peak_time_microsec = peak_time_microsec

        for i in range(self.pulse_records.n_segments):
            first, end = self.read_segment(i)
            seg_size = end - first
            summarize_data_segment(self, first, end, p_pretrig_mean_array, p_pretrig_rms_array,
                                    p_pulse_average_array, p_pulse_rms_array, p_promptness_array,
                                    p_rise_times_array, p_postpeak_deriv_array, p_peak_index_array,
                                    p_peak_value_array, p_min_value_array, peak_time_samples=peak_time_samples,
                                    pretrigger_ignore_samples=self.pretrigger_ignore_samples)
            self.p_timestamp[first:end] = self.times[:seg_size]
            self.p_rowcount[first:end] = self.rowcount[:seg_size]
            self.p_pretrig_mean[first:end] = p_pretrig_mean_array[:seg_size]
            self.p_pretrig_rms[first:end] = p_pretrig_rms_array[:seg_size]
            self.p_pulse_average[first:end] = p_pulse_average_array[:seg_size]
            self.p_pulse_rms[first:end] = p_pulse_rms_array[:seg_size]
            self.p_promptness[first:end] = p_promptness_array[:seg_size]
            self.p_postpeak_deriv[first:end] = p_postpeak_deriv_array[:seg_size]
            self.p_peak_index[first:end] = p_peak_index_array[:seg_size]
            self.p_peak_value[first:end] = p_peak_value_array[:seg_size]
            self.p_min_value[first:end] = p_min_value_array[:seg_size]
            self.p_rise_time[first:end] = p_rise_times_array[:seg_size]

    def python_summarize_data(self, peak_time_microsec=220.0, pretrigger_ignore_microsec=20.0, forceNew=False):
        """Summarize the complete data set one chunk at a time.
        """
        # Don't proceed if not necessary and not forced
        self.number_of_rows = self.pulse_records.datafile.number_of_rows
        self.row_number = self.pulse_records.datafile.row_number
        self.number_of_columns = self.pulse_records.datafile.number_of_columns
        self.column_number = self.pulse_records.datafile.column_number

        not_done = all(self.p_pretrig_mean[:] == 0)
        if not (not_done or forceNew):
            print('\nchan %d did not summarize because results were already preloaded' % self.channum)
            return

        if len(self.p_timestamp) < self.pulse_records.nPulses:
            self.__setup_vectors(npulses=self.pulse_records.nPulses)  # make sure vectors are setup correctly
        self.pretrigger_ignore_samples = int(pretrigger_ignore_microsec*1e-6/self.timebase)

        printUpdater = InlineUpdater('channel.summarize_data_tdm chan %d' % self.channum)
        for s in range(self.pulse_records.n_segments):
            first, end = self.read_segment(s)  # this reloads self.data to contain new pulses
            self._summarize_data_segment(first, end, peak_time_microsec, pretrigger_ignore_microsec)
            printUpdater.update((s+1)/float(self.pulse_records.n_segments))
        self.pulse_records.datafile.clear_cached_segment()
        self.hdf5_group.file.flush()

    def _summarize_data_segment(self, first, end, peak_time_microsec=220.0, pretrigger_ignore_microsec=20.0):
        """Summarize the complete data file
        summarize_data(self, first, end, peak_time_microsec=220.0, pretrigger_ignore_microsec = 20.0)
        peak_time_microsec is used when calculating max dp/dt after trigger

        """
        self.peak_time_microsec = peak_time_microsec
        self.pretrigger_ignore_microsec = pretrigger_ignore_microsec
        if first >= self.nPulses:
            return
        if end > self.nPulses:
            end = self.nPulses
        if len(self.p_timestamp) <= 0:
            self.__setup_vectors(npulses=self.nPulses)

        maxderiv_holdoff = int(self.peak_time_microsec*1e-6/self.timebase)  # don't look for retriggers before this # of samples
        self.pretrigger_ignore_samples = int(self.pretrigger_ignore_microsec*1e-6/self.timebase)

        seg_size = end-first
        self.p_timestamp[first:end] = self.times[:seg_size]
        self.p_rowcount[first:end] = self.rowcount[:seg_size]
        self.p_pretrig_mean[first:end] = \
            self.data[:seg_size, :self.nPresamples-self.pretrigger_ignore_samples].mean(axis=1)
        self.p_pretrig_rms[first:end] = \
            self.data[:seg_size, :self.nPresamples-self.pretrigger_ignore_samples].std(axis=1)
        self.p_peak_index[first:end] = self.data[:seg_size, :].argmax(axis=1)
        self.p_peak_value[first:end] = self.data[:seg_size, :].max(axis=1)
        self.p_min_value[first:end] = self.data[:seg_size, :].min(axis=1)
        self.p_pulse_average[first:end] = self.data[:seg_size, self.nPresamples:].mean(axis=1)

        # Remove the pretrigger mean from the peak value and the pulse average figures.
        ptm = self.p_pretrig_mean[first:end]
        self.p_pulse_average[first:end] -= ptm
        self.p_peak_value[first:end] -= np.asarray(ptm, dtype=self.p_peak_value.dtype)
        self.p_pulse_rms[first:end] = np.sqrt(
            (self.data[:seg_size, self.nPresamples:]**2.0).mean(axis=1) -
            ptm*(ptm + 2*self.p_pulse_average[first:end]))
        self.p_promptness[first:end] = \
            (self.data[:seg_size, self.nPresamples+6:self.nPresamples+12].mean(axis=1) - ptm) /\
            self.p_peak_value[first:end]

        self.p_rise_time[first:end] = \
            mass.core.analysis_algorithms.estimateRiseTime(self.data[:seg_size],
                                                           timebase=self.timebase,
                                                           nPretrig=self.nPresamples)

        self.p_postpeak_deriv[first:end] = \
            mass.core.analysis_algorithms.compute_max_deriv(self.data[:seg_size],
                                                            ignore_leading=self.nPresamples+maxderiv_holdoff)

    def filter_data(self, filter_name='filt_noconst', transform=None, forceNew=False):
        """Filter the complete data file one chunk at a time.
        """
        if not(forceNew or all(self.p_filt_value[:] == 0)):
            print('\nchan %d did not filter because results were already loaded' % self.channum)
            return

        if self.filter is not None:
            filter_values = self.filter.__dict__[filter_name]
        else:
            filter_values = self.hdf5_group['filters/%s' % filter_name].value
        printUpdater = InlineUpdater('channel.filter_data_tdm chan %d' % self.channum)
        for s in range(self.pulse_records.n_segments):
            first, end = self.read_segment(s)  # this reloads self.data to contain new pulses
            (self.p_filt_phase[first:end],
             self.p_filt_value[first:end]) = \
                self._filter_data_segment(filter_values, first, end, transform)
            printUpdater.update((end+1)/float(self.nPulses))

        self.pulse_records.datafile.clear_cached_segment()
        self.hdf5_group.file.flush()

    def _filter_data_segment(self, filter_values, first, end, transform=None):
        if first >= self.nPulses:
            return None, None

        # These parameters fit a parabola to any 5 evenly-spaced points
        fit_array = np.array((
            (-6, 24, 34, 24, -6),
            (-14, -7, 0, 7, 14),
            (10, -5, -10, -5, 10)), dtype=np.float)/70.0

        assert len(filter_values)+4 == self.nSamples

        seg_size = min(end-first, self.data.shape[0])
        conv = np.zeros((5, seg_size), dtype=np.float)
        if transform is not None:
            ptmean = self.p_pretrig_mean[first:end]
            ptmean.shape = (len(ptmean), 1)
            data = transform(self.data-ptmean)
        else:
            data = self.data
        for i in range(4):
            conv[i, :] = np.dot(data[:seg_size, i:i-4], filter_values)
        conv[4, :] = np.dot(data[:, 4:], filter_values)

        param = np.dot(fit_array, conv)
        peak_x = -0.5*param[1, :] / param[2, :]
        peak_y = param[0, :] - 0.25*param[1, :]**2 / param[2, :]
        return peak_x, peak_y

    def plot_summaries(self, valid='uncut', downsample=None, log=False):
        """Plot a summary of the data set, including time series and histograms of
        key pulse properties.

        <valid> An array of booleans self.nPulses long saying which pulses are to be plotted
                *OR* 'uncut' or 'cut', meaning that only uncut or cut data are to be plotted
                *OR* None, meaning that all pulses should be plotted.

        <downsample> To prevent the scatter plots (left panels) from getting too crowded,
                     plot only one out of this many samples.  If None, then plot will be
                     downsampled to 10,000 total points.

        <log>  Use logarithmic y-axis on the histograms (right panels).
        """

        # Convert "uncut" or "cut" to array of all good or all bad data
        if isinstance(valid, str):
            if "uncut" in valid.lower():
                valid = self.cuts.good()
                print("Plotting only uncut data"),
            elif "cut" in valid.lower():
                valid = self.cuts.bad()
                print("Plotting only cut data"),
            elif 'all' in valid.lower():
                valid = None
                print("Plotting all data, cut or uncut"),
            else:
                raise ValueError("If valid is a string, it must contain 'all', 'uncut' or 'cut'.")

        if valid is not None:
            nrecs = valid.sum()
            if downsample is None:
                downsample = nrecs // 10000
                if downsample < 1:
                    downsample = 1
            hour = self.p_timestamp[valid][::downsample] / 3600.0
        else:
            nrecs = self.nPulses
            if downsample is None:
                downsample = self.nPulses // 10000
                if downsample < 1:
                    downsample = 1
            hour = self.p_timestamp[::downsample] / 3600.0
        print(" (%d records; %d in scatter plots)" % (nrecs, len(hour)))

        plottables = (
            (self.p_pulse_average, 'Pulse Avg', 'purple', None),
            (self.p_pretrig_rms, 'Pretrig RMS', 'blue', [0, 4000]),
            (self.p_pretrig_mean, 'Pretrig Mean', 'green', None),
            (self.p_peak_value, 'Peak value', '#88cc00', None),
            (self.p_postpeak_deriv, 'Max PostPk deriv', 'gold', [0, 700]),
            (self.p_rise_time[:]*1e3, 'Rise time (ms)', 'orange', [0, 12]),
            (self.p_peak_time[:]*1e3, 'Peak time (ms)', 'red', [-3, 9])
        )

        plt.clf()
        for i, (vect, label, color, limits) in enumerate(plottables):

            # Time series scatter plots (left-hand panels)
            plt.subplot(len(plottables), 2, 1+i*2)
            plt.ylabel(label)
            if valid is not None:
                vect = vect[valid]
            plt.plot(hour, vect[::downsample], '.', ms=1, color=color)

            # Histogram (right-hand panels)
            plt.subplot(len(plottables), 2, 2+i*2)
            if limits is None:
                in_limit = np.ones(len(vect), dtype=np.bool)
            else:
                in_limit = np.logical_and(vect[:] > limits[0], vect[:] < limits[1])
            contents, _bins, _patches = plt.hist(vect[in_limit], 200, log=log,
                                                 histtype='stepfilled', fc=color, alpha=0.5)
            if log:
                plt.ylim(ymin=contents.min())

    def cut_parameter(self, data, allowed, cut_id):
        """Apply a cut on some per-pulse parameter.

        <data>    The per-pulse parameter to cut on.  It can be an attribute of self, or it
                  can be computed from one (or more),
                  but it must be an array of length self.nPulses
        <allowed> The cut to apply (see below).
        <cut_id>  The bit number (range [0,31]) to identify this cut or the name of the cut.

        <allowed> is a 2-element sequence (a,b), then the cut requires a < data < b.
        Either a or b may be None, indicating no cut.
        OR
        <allowed> is a sequence of 2-element sequences (a,b), then the cut cuts data that does not meet a <= data <=b
        for any of the two element sequences, if any element in allowed is ''invert'' then it swaps cut and uncut
        """

        if allowed is None:  # no cut here!
            return
        if isinstance(cut_id, int):
            if cut_id < 0 or cut_id >= 32:
                raise ValueError("cut_id must be in the range [0,31]")
        elif isinstance(cut_id, bytes) or isinstance(cut_id, str):
            boolean_cut_fields = self.tes_group.boolean_cut_desc
            g = boolean_cut_fields["name"] == cut_id.encode()
            if not np.any(g):
                raise ValueError(cut_id + " is not found.")

        # determine if allowed is a sequence or a sequence of sequences
        if np.size(allowed[0]) == 2 or allowed[0] == 'invert':
            doInvert = False
            cut_vec = np.ones_like(data, dtype='bool')
            for element in allowed:
                if np.size(element) == 2:
                    try:
                        a, b = element
                        if a is not None and b is not None:
                            index = np.logical_and(data[:] >= a, data[:] <= b)
                        elif a is not None:
                            index = data[:] >= a
                        elif b is not None:
                            index = data[:] <= b
                        cut_vec[index] = False
                    except:
                        raise ValueError('%s was passed as a cut element, only two element lists or tuples are valid' %
                                         str(element))
                elif element == 'invert':
                    doInvert = True
            if doInvert:
                self.cuts.cut(cut_id, ~cut_vec)
            else:
                self.cuts.cut(cut_id, cut_vec)
        else:
            try:
                a, b = allowed
                if a and b:
                    self.cuts.cut(cut_id, (data[:] <= a) | (data[:] >= b))
                else:
                    if a is not None:
                        self.cuts.cut(cut_id, data[:] <= a)
                    if b is not None:
                        self.cuts.cut(cut_id, data[:] >= b)
            except ValueError:
                raise ValueError('%s was passed as a cut element, but only two-element sequences are valid.'
                                 % str(allowed))

    def compute_noise_spectra(self, max_excursion=1000, n_lags=None, forceNew=False):
        """<n_lags>, if not None, is the number of lags in each noise spectrum and the max lag
        for the autocorrelation.  If None, the record length is used."""
        if n_lags is None:
            n_lags = self.nSamples
        if forceNew or all(self.noise_autocorr[:] == 0):
            self.noise_records.compute_power_spectrum_reshape(max_excursion=max_excursion, seg_length=n_lags)
            self.noise_records.compute_autocorrelation(n_lags=n_lags, plot=False, max_excursion=max_excursion)
            self.noise_records.clear_cache()

            self.noise_autocorr[:] = self.noise_records.autocorrelation[:]
            self.noise_psd[:] = self.noise_records.noise_psd[:]
            self.noise_psd.attrs['delta_f'] = self.noise_records.noise_psd.attrs['delta_f']
        else:
            print("chan %d skipping compute_noise_spectra because already done" % self.channum)

    def apply_cuts(self, controls=None, clear=False, verbose=1, forceNew=True):
        """
        <clear>  Whether to clear previous cuts first (by default, do not clear).
        <verbose> How much to print to screen.  Level 1 (default) counts all pulses good/bad/total.
                    Level 2 adds some stuff about the departure-from-median pretrigger mean cut.
        """
        if self.nPulses == 0:
            return  # don't bother current if there are no pulses
        if not forceNew:
            if self.cuts.good().sum() != self.nPulses:
                print("Chan %d skipped cuts: after %d are good, %d are bad of %d total pulses" %
                      (self.channum, self.cuts.good().sum(), self.cuts.bad().sum(), self.nPulses))

        if clear:
            self.clear_cuts()

        if controls is None:
            controls = mass.controller.standardControl()
        c = controls.cuts_prm

        self.cut_parameter(self.p_energy, c['energy'], 'energy')
        self.cut_parameter(self.p_pretrig_rms, c['pretrigger_rms'], 'pretrigger_rms')
        self.cut_parameter(self.p_pretrig_mean, c['pretrigger_mean'], 'pretrigger_mean')

        self.cut_parameter(self.p_peak_time[:]*1e3, c['peak_time_ms'], 'peak_time_ms')
        self.cut_parameter(self.p_rise_time[:]*1e3, c['rise_time_ms'], 'rise_time_ms')
        self.cut_parameter(self.p_postpeak_deriv, c['postpeak_deriv'], 'postpeak_deriv')
        self.cut_parameter(self.p_pulse_average, c['pulse_average'], 'pulse_average')
        self.cut_parameter(self.p_peak_value, c['peak_value'], 'peak_value')
        self.cut_parameter(self.p_min_value[:]-self.p_pretrig_mean[:], c['min_value'], 'min_value')
        self.cut_parameter(self.p_timestamp[:], c['timestamp_sec'], 'timestamp_sec')

        if c['timestamp_diff_sec'] is not None:
            self.cut_parameter(np.hstack((0.0, np.diff(self.p_timestamp))),
                               c['timestamp_diff_sec'], 'timestamp_diff_sec')
        if c['pretrigger_mean_departure_from_median'] is not None:
            median = np.median(self.p_pretrig_mean[self.cuts.good()])
            if verbose > 1:
                print('applying cut on pretrigger mean around its median value of ', median)
            self.cut_parameter(self.p_pretrig_mean-median,
                               c['pretrigger_mean_departure_from_median'],
                               'pretrigger_mean_departure_from_median')
        if verbose > 0:
            print("Chan %d after cuts, %d are good, %d are bad of %d total pulses" % (
                self.channum, self.cuts.good().sum(), self.cuts.bad().sum(), self.nPulses))

    def clear_cuts(self):
        self.cuts.clear_cut()

    def drift_correct(self, forceNew=False, category=None):
        """Drift correct using the standard entropy-minimizing algorithm"""
        doesnt_exist = all(self.p_filt_value_dc[:] == 0) or all(self.p_filt_value_dc[:] == self.p_filt_value[:])
        if not (forceNew or doesnt_exist):
            print("chan %d not drift correction, p_filt_value_dc already populated" % self.channum)
            return
        if category is None:
            category = {"calibration": "in"}
        g = self.cuts.good(**category)
        uncorrected = self.p_filt_value[g]
        indicator = self.p_pretrig_mean[g]
        drift_corr_param, self.drift_correct_info = \
            mass.core.analysis_algorithms.drift_correct(indicator, uncorrected)
        print('chan %d best drift correction parameter: %.6f' % (self.channum, drift_corr_param))

        # Apply correction
        ptm_offset = self.drift_correct_info['median_pretrig_mean']
        gain = 1+(self.p_pretrig_mean[:]-ptm_offset)*drift_corr_param
        self.p_filt_value_dc[:] = self.p_filt_value[:]*gain
        self.hdf5_group.file.flush()

    def phase_correct2014(self, typical_resolution, maximum_num_records=50000, plot=False, forceNew=False, category=None):
        """Apply the phase correction that seems good for calibronium-like
        data as of June 2014. For more notes, do
        help(mass.core.analysis_algorithms.FilterTimeCorrection)

        <typical_resolution> should be an estimated energy resolution in UNITS OF
        self.p_pulse_rms. This helps the peak-finding (clustering) algorithm decide
        which pulses go together into a single peak.  Be careful to use a semi-reasonable
        quantity here.
        """
        doesnt_exist = all(self.p_filt_value_phc[:] == 0) or all(self.p_filt_value_phc[:] == self.p_filt_value_dc[:])
        if forceNew or doesnt_exist:
            if category is None:
                category = {"calibration": "in"}
            data, g = self.first_n_good_pulses(maximum_num_records, category)
            print("channel %d doing phase_correct2014 with %d good pulses" % (self.channum, data.shape[0]))
            prompt = self.p_promptness[:]
            prms = self.p_pulse_rms[:]

            if self.filter is not None:
                dataFilter = self.filter.__dict__['filt_noconst']
            else:
                dataFilter = self.hdf5_group['filters/filt_noconst'][:]
            tc = mass.core.analysis_algorithms.FilterTimeCorrection(
                data, prompt[g], prms[g], dataFilter,
                self.nPresamples, typicalResolution=typical_resolution)

            self.p_filt_value_phc[:] = self.p_filt_value_dc[:]
            self.p_filt_value_phc[:] -= tc(prompt, prms)
            if plot:
                fnum = plt.gcf().number
                plt.figure(5)
                plt.clf()
                g = self.cuts.good()
                plt.plot(prompt[g], self.p_filt_value_dc[g], 'g.')
                plt.plot(prompt[g], self.p_filt_value_phc[g], 'b.')
                plt.figure(fnum)
        else:
            print("channel %d skipping phase_correct2014" % self.channum)

    def first_n_good_pulses(self, n=50000, category=None):
        """
        :param n: maximum number of good pulses to include
        :return: data, g
        data is a (X,Y) array where X is number of records, and Y is number of samples per record
        g is a 1d array of of pulse record numbers of the pulses in data
        if we  did load all of ds.data at once, this would be roughly equivalent to
        return ds.data[ds.cuts.good()][:n], np.nonzero(ds.cuts.good())[0][:n]
        """
        first, end = self.read_segment(0)
        if category is None:
            category = {"calibration": "in"}
        g = self.cuts.good(**category)
        data = self.data[g[first:end]]
        for j in range(1, self.pulse_records.n_segments):
            first, end = self.read_segment(j)
            data = np.vstack((data, self.data[g[first:end], :]))
            if data.shape[0] > n:
                break
        nrecords = np.amin([n, data.shape[0]])
        return data[:nrecords], np.nonzero(g)[0][:nrecords]

    def fit_spectral_line(self, prange, mask=None, times=None, fit_type='dc', line='MnKAlpha',
                          nbins=200, verbose=True, plot=True, **kwargs):
        """
        <line> can be one of the fitters in mass.calibration.fluorescence_lines (e.g. 'MnKAlpha', 'CuKBeta') or
        in mass.calibration.gaussian_lines (e.g. 'Gd97'), or a number.  In this last case, it is assumed to
        be a single Gaussian line.
        """
        all_values = {'filt': self.p_filt_value,
                      'phc': self.p_filt_value_phc,
                      'dc': self.p_filt_value_dc,
                      'energy': self.p_energy,
                      }[fit_type]
        if mask is not None:
            valid = np.array(mask)
        else:
            valid = self.cuts.good()
        if times is not None:
            valid = np.logical_and(valid, self.p_timestamp < times[1])
            valid = np.logical_and(valid, self.p_timestamp > times[0])
        good_values = all_values[valid]
        contents, bin_edges = np.histogram(good_values, nbins, prange)
        if verbose:
            print("%d events pass cuts; %d are in histogram range" % (len(good_values), contents.sum()))
        bin_ctrs = 0.5*(bin_edges[1:]+bin_edges[:-1])

        # Try line first as a number, then as a fluorescence line, then as a Gaussian
        try:
            energy = float(line)
            module = 'mass.calibration.gaussian_lines'
            fittername = '%s.GaussianFitter(%s.GaussianLine())' % (module, module)
            fitter = eval(fittername)
        except ValueError:
            energy = None
            try:
                module = 'mass.calibration.fluorescence_lines'
                fittername = '%s.%sFitter()' % (module, line)
                fitter = eval(fittername)
            except AttributeError:
                try:
                    module = 'mass.calibration.gaussian_lines'
                    fittername = '%s.%sFitter()' % (module, line)
                    fitter = eval(fittername)
                except AttributeError:
                    raise ValueError("Cannot understand line=%s as an energy or a known calibration line." % line)

        params, covar = fitter.fit(contents, bin_ctrs, plot=plot, **kwargs)
        if plot:
            mass.plot_as_stepped_hist(plt.gca(), contents, bin_ctrs)
        if energy is not None:
            scale = energy/params[1]
        else:
            scale = 1.0
        if verbose:
            print('Resolution: %5.2f +- %5.2f eV' % (params[0]*scale, np.sqrt(covar[0, 0])*scale))
        return params, covar, fitter

    @property
    def pkl_fname(self):
        return ljh_util.mass_folder_from_ljh_fname(self.filename, filename="ch%d_calibration.pkl" % self.channum)

    def calibrate(self, attr, line_names, name_ext="", size_related_to_energy_resolution=10,
                  fit_range_ev=200, excl=(), plot_on_fail=False,
                  bin_size_ev=2.0, category=None, forceNew=False):
            try:
                pkl_fname = self.pkl_fname
                if path.isfile(pkl_fname) and not forceNew:
                    with open(pkl_fname, "rb") as f:
                        self.calibration = pickle.load(f)
            except pickle.UnpicklingError:
                print("Unpicking calibration objects is failed!")

            calname = attr+name_ext
            if calname in self.calibration:
                cal = self.calibration[calname]
                if young.is_calibrated(cal) and not forceNew:
                    print("Not calibrating chan %d %s because it already exists" % (self.channum, calname))
                    return None
                # first does this already exist? if the calibration already exists and has more than 1 pt,
                # we probably dont need to redo it
            print("Calibrating chan %d to create %s" % (self.channum, calname))
            cal = young.EnergyCalibration(size_related_to_energy_resolution,
                                          fit_range_ev, excl, plot_on_fail,
                                          bin_size_ev=bin_size_ev)
            # By default, it only uses the "in" category of the calibration categorical cut field.
            if category is None:
                category = {"calibration": "in"}
            cal.fit(getattr(self, attr)[self.cuts.good(**category)], line_names)
            self.calibration[calname] = cal
            if cal.anyfailed:
                print("chan %d failed calibration because on of the fitter was a FailedFitter" % self.channum)
                raise Exception()

            with open(pkl_fname, "wb") as f:
                pickle.dump(self.calibration, f)

    def convert_to_energy(self, attr, calname=None):
        if calname is None:
            calname = attr
        if not calname in self.calibration:
            raise ValueError("For chan %d calibration %s does not exist"(self.channum, calname))
        cal = self.calibration[calname]
        self.p_energy[:] = cal.ph2energy(getattr(self, attr))
        self.last_used_calibration = cal

    def read_segment(self, n):
        first, end = self.pulse_records.read_segment(n)
        self.data = self.pulse_records.data
        self.times = self.pulse_records.times
        self.rowcount = self.pulse_records.rowcount
        return first, end

    def plot_traces(self, pulsenums, pulse_summary=True, axis=None, difference=False,
                    residual=False, valid_status=None):
        """Plot some example pulses, given by sample number.
        <pulsenums>   A sequence of sample numbers, or a single one.
        <pulse_summary> Whether to put text about the first few pulses on the plot
        <axis>       A plt axis to plot on.
        <difference> Whether to show successive differences (that is, d(pulse)/dt) or the raw data
        <residual>   Whether to show the residual between data and opt filtered model, or just raw data.
        <valid_status> If None, plot all pulses in <pulsenums>.  If "valid" omit any from that set
                     that have been cut.  If "cut", show only those that have been cut.
        """
        # Don't print pulse summaries if the summary data is not available

        if isinstance(pulsenums, int):
            pulsenums = (pulsenums,)
        pulsenums = np.asarray(pulsenums)
        if pulse_summary:
            try:
                if len(self.p_pretrig_mean) == 0:
                    pulse_summary = False
            except AttributeError:
                pulse_summary = False

        if valid_status not in (None, "valid", "cut"):
            raise ValueError("valid_status must be one of [None, 'valid', or 'cut']")
        if residual and difference:
            raise ValueError("Only one of residual and difference can be True.")

        dt = (np.arange(self.nSamples)-self.nPresamples)*self.timebase*1e3
        color = 'purple', 'blue', 'green', '#88cc00', 'gold', 'orange', 'red', 'brown', 'gray', '#444444', 'magenta'
        MAX_TO_SUMMARIZE = 20

        if axis is None:
            plt.clf()
            axis = plt.subplot(111)
        axis.set_xlabel("Time after trigger (ms)")
        axis.set_xlim([dt[0], dt[-1]])
        axis.set_ylabel("Feedback (or mix) in [Volts/16384]")
        if pulse_summary:
            axis.text(.975, .97, r"              -PreTrigger-   Max  Rise t Peak   Pulse",
                      size='medium', family='monospace', transform=axis.transAxes, ha='right')
            axis.text(.975, .95, r"Cut P#    Mean     rms PTDeriv  ($\mu$s) value   mean",
                      size='medium', family='monospace', transform=axis.transAxes, ha='right')

        cuts_good = self.cuts.good()[pulsenums]
        pulses_plotted = -1
        for i, pn in enumerate(pulsenums):
            if valid_status == 'cut' and cuts_good[i]:
                continue
            if valid_status == 'valid' and not cuts_good[i]:
                continue
            pulses_plotted += 1

            data = self.read_trace(pn)
            if difference:
                data = data*1.0 - np.roll(data, 1)
                data[0] = 0
                data += np.roll(data, 1) + np.roll(data, -1)
                data[0] = 0
            elif residual:
                model = self.p_filt_value[pn] * self.average_pulse[:] / np.max(self.average_pulse)
                data = data-model

            cutchar, alpha, linestyle, linewidth = ' ', 1.0, '-', 1

            # When plotting both cut and valid, mark the cut data with x and dashed lines
            if valid_status is None and not cuts_good[i]:
                cutchar, alpha, linestyle, linewidth = 'X', 1.0, '--', 1
            axis.plot(dt, data, color=color[pulses_plotted % len(color)], linestyle=linestyle, alpha=alpha,
                      linewidth=linewidth)
            if pulse_summary and pulses_plotted<MAX_TO_SUMMARIZE and len(self.p_pretrig_mean) >= pn:
                try:
                    summary = "%s%6d: %5.0f %7.2f %6.1f %5.0f %5.0f %7.1f" % (
                        cutchar, pn, self.p_pretrig_mean[pn], self.p_pretrig_rms[pn],
                        self.p_postpeak_deriv[pn], self.p_rise_time[pn]*1e6,
                        self.p_peak_value[pn], self.p_pulse_average[pn])
                except IndexError:
                    pulse_summary = False
                    continue
                axis.text(.975, .93-.02*pulses_plotted, summary, color=color[pulses_plotted % len(color)],
                          family='monospace', size='medium', transform=axis.transAxes, ha='right')

    def read_trace(self, record_num):
        """Read (from cache or disk) and return the pulse numbered <record_num> for
        dataset number <dataset_num> or channel number <chan_num>.
        If both are given, then <chan_num> will be used when valid.
        If this is a CDMGroup, then the pulse is the demodulated
        channel by that number."""
        seg_num = record_num / self.pulse_records.pulses_per_seg
        self.read_segment(seg_num)
        return self.data[record_num % self.pulse_records.pulses_per_seg, :]

    def time_drift_correct(self, attr="p_filt_value_phc", forceNew=False):
        if all(self.p_filt_value_tdc[:] == 0.0) or forceNew:
            print("chan %d doing time_drift_correct" % self.channum)
            attr = getattr(self, attr)
            _, info = mass.analysis_algorithms.drift_correct(self.p_timestamp[self.cuts.good()], attr[self.cuts.good()])
            median_timestamp = info['median_pretrig_mean']
            slope = info['slope']

            new_info = {'type': 'time_gain',
                        'slope': slope,
                        'median_timestamp': median_timestamp}

            corrected = attr*(1+slope*(self.p_timestamp[:]-median_timestamp))
            self.p_filt_value_tdc[:] = corrected
        else:
            print("chan %d skipping time_drift_correct" % self.channum)
            corrected, new_info = self.p_filt_value_tdc[:], {}
        return corrected, new_info

    def time_drift_correct_polynomial(self, poly_order=2, attr='p_filt_value_phc', num_lines=None, forceNew=False):
        """assumes the gain is a polynomial in time
        estimates that polynomial by fitting a polynomial to each line in the calibration with the same name as the attribute
         and taking an appropriate average of the polyonomials from each line weighted by the counts in each line
        """
        if not hasattr(self, 'p_filt_value_tdc') or forceNew:
            print("chan %d doing time_drift_correct_polynomail with order %d" % (self.channum, poly_order))
            cal = self.calibration[attr]
            attr = getattr(self, attr)
            attr_good = attr[self.cuts.good()]

            if num_lines is None:
                num_lines = len(cal.elements)

            t0 = np.median(self.p_timestamp)
            counts = [h[0].sum() for h in cal.histograms]
            pfits = []
            counts = [h[0].sum() for h in cal.histograms]
            for i in np.argsort(counts)[-1:-num_lines-1:-1]:
                line_name = cal.elements[i]
                low, high = cal.histograms[i][1][[0, -1]]
                use = np.logical_and(attr_good > low, attr_good < high)
                use_time = self.p_timestamp[self.cuts.good()][use]-t0
                pfit = np.polyfit(use_time, attr_good[use], poly_order)
                pfits.append(pfit)
            pfits = np.array(pfits)

            pfits_slope = np.average(pfits/np.repeat(np.array(pfits[:, -1], ndmin=2).T,
                                                     pfits.shape[-1], 1),
                                     axis=0, weights=np.array(sorted(counts))[-1:-num_lines-1:-1])

            p_corrector = pfits_slope.copy()
            p_corrector[:-1] *= -1
            corrected = attr*np.polyval(p_corrector, self.p_timestamp-t0)
            self.p_filt_value_tdc = corrected

            new_info = {'poly_gain': p_corrector, 't0': t0, 'type': 'time_gain_polynomial'}
        else:
            print("chan %d skipping time_drift_correct_polynomial_dataset" % self.channum)
            corrected, new_info = self.p_filt_value_tdc, {}
        return corrected, new_info

    def compare_calibrations(self):
        plt.figure()
        for key in self.calibration:
            cal = self.calibration[key]
            try:
                plt.plot(cal.peak_energies, cal.energy_resolutions, 'o', label=key)
            except:
                pass
        plt.legend()
        plt.xlabel("energy (eV)")
        plt.ylabel("energy resolution fwhm (eV)")
        plt.grid("on")
        plt.title("chan %d cal comparison" % self.channum)

    def count_rate(self, goodonly=False, bin_s=60):
        g = self.cuts.good()
        if not goodonly:
            g[:] = True
        if isinstance(bin_s, float) or isinstance(bin_s, int):
            bin_edge = np.arange(self.p_timestamp[g][0], self.p_timestamp[g][-1], bin_s)
        else:
            bin_edge = bin_s
        counts, bin_edge = np.histogram(self.p_timestamp[g], bin_edge)
        bin_centers = bin_edge[:-1]+0.5*(bin_edge[1]-bin_edge[0])
        rate = counts/float(bin_edge[1]-bin_edge[0])

        return bin_centers, rate

    def cut_summary(self):
        boolean_fields = [name for name in self.tes_group.hdf5_file.attrs["cut_boolean_field_desc"]["name"] if name]

        for c1 in boolean_fields:
            for c2 in boolean_fields:
                print("%d pulses cut by both %s and %s" % (
                    self.cuts.bad(c1, c2).sum(), c1.upper(), c2.upper()))
        for cut_name in boolean_fields:
            print("%d pulses cut by %s" % (self.cuts.bad(cut_name).sum(), cut_name.upper()))
        print("%d pulses total" % self.nPulses)

    def smart_cuts(self, threshold=10.0, n_trainings=10000, forceNew=False):
        # first check to see if this had already been done
        if all(self.cuts.good("smart_cuts")) or forceNew:
            from sklearn.covariance import MinCovDet

            mdata = np.vstack([self.p_pretrig_mean[:n_trainings], self.p_pretrig_rms[:n_trainings],
                               self.p_min_value[:n_trainings], self.p_postpeak_deriv[:n_trainings]])
            mdata = mdata.transpose()

            robust = MinCovDet().fit(mdata)

            # It excludes only extreme outliers.
            mdata = np.vstack([self.p_pretrig_mean[...], self.p_pretrig_rms[...],
                               self.p_min_value[...], self.p_postpeak_deriv[...]])
            mdata = mdata.transpose()
            flag = robust.mahalanobis(mdata) > threshold**2

            self.cuts.cut("smart_cuts", flag)
            print("channel %g ran smart cuts, %g of %g pulses passed" % (self.channum,
                                                                         self.cuts.good("smart_cuts").sum(),
                                                                         self.nPulses))
        else:
            print("channel %g skipping smart cuts because it was already done" % self.channum)<|MERGE_RESOLUTION|>--- conflicted
+++ resolved
@@ -848,13 +848,8 @@
     @property
     def external_trigger_rowcount(self):
         if not self._external_trigger_rowcount:
-<<<<<<< HEAD
             filename = ljh_util.ljh_get_extern_trig_fname(self.filename)
-            h5 = h5py.File(filename)
-=======
-            filename = mass.ljh_util.ljh_get_extern_trig_fname(self.filename)
             h5 = h5py.File(filename,"r")
->>>>>>> 8c909015
             ds_name = "trig_times_w_offsets" if "trig_times_w_offsets" in h5 else "trig_times"
             self._external_trigger_rowcount = h5[ds_name]
             self.row_timebase = self.timebase/float(self.number_of_rows)

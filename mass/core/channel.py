--- conflicted
+++ resolved
@@ -541,11 +541,7 @@
         c = Cuts(len(self._mask))
         c._mask = self._mask.copy()
         return c
-<<<<<<< HEAD
-=======
-
-
->>>>>>> a5d43d60
+
 
 
 class MicrocalDataSet(object):

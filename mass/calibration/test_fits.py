--- conflicted
+++ resolved
@@ -86,8 +86,7 @@
         self.do_test(n=200000, tailtau=10, tailfrac=0.08, vary_tail=1)
         plt.savefig("/tmp/testfit_mnka2.pdf")
 
-<<<<<<< HEAD
-=======
+
 class Test_MnKB(unittest.TestCase):
     def setUp(self):
         self.fitter = mass.calibration.line_fits.MnKBetaFitter()
@@ -129,7 +128,6 @@
         self.do_test(n=200000, tailtau=10, tailfrac=0.08, vary_tail=1)
         plt.savefig("/tmp/testfit_mnkb2.pdf")
 
->>>>>>> c8a1da6e
 class Test_Voigt(unittest.TestCase):
 
     def setUp(self):

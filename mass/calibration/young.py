--- conflicted
+++ resolved
@@ -184,17 +184,12 @@
         self.histograms = histograms
         self.complex_fitters = complex_fitters
 
-<<<<<<< HEAD
-        if len(e_e) > 3:
-            self.ph2energy = mass.mathstat.interpolate.CubicSpline(self.refined_peak_positions, e_e)
-=======
         interp_peak_positions = self.refined_peak_positions
         if self.use_00:
             interp_peak_positions = [0] + self.refined_peak_positions
             e_e = [0]+e_e
         if len(e_e) > 3:
             self.ph2energy = mass.mathstat.interpolate.CubicSpline(interp_peak_positions, e_e)
->>>>>>> bb8e5fda
         else:
             self.ph2energy = interp1d(interp_peak_positions, e_e, kind='linear', bounds_error=True)
 
@@ -218,27 +213,19 @@
     def refined_peak_positions(self):
         if self.complex_fitters is not None:
             return [fitter.last_fit_params[1] for fitter in self.complex_fitters]
-<<<<<<< HEAD
-
-=======
->>>>>>> bb8e5fda
+
         return None
 
     @property
     def energy_resolutions(self):
         if self.complex_fitters is not None:
             return [fitter.last_fit_params[0] for fitter in self.complex_fitters]
-<<<<<<< HEAD
-
-        return None
-
-=======
+
         return None
 
     def __repr__(self):
         return "EnergyCalibration with %d features" % (0 if self.complex_fitters is None else len(self.complex_fitters))
 
->>>>>>> bb8e5fda
 
 def diagnose_calibration(cal, hist_plot=False):
     #if cal.complex_fitters is None:
@@ -345,9 +332,8 @@
     plt.show()
 
 
-
 def is_calibrated(cal):
-    if hasattr(cal,"npts"): # checks for Joe style calibration
+    if hasattr(cal, "npts"): # checks for Joe style calibration
         return False
     if cal.elements is None: # then checks for now many elements are fitted for
         return False

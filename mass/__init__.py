--- conflicted
+++ resolved
@@ -12,11 +12,7 @@
 
 # This is the unique source of truth about the version number (since May 26, 2023)
 # [Recommendation 1 in https://packaging.python.org/en/latest/guides/single-sourcing-package-version/]
-<<<<<<< HEAD
-__version__ = "0.8.3"
-=======
 __version__ = "0.8.3pre1"
->>>>>>> 86df5093
 
 from .core import *
 from .calibration import *

import os
import collections
import pytest
from mass.off import util
import mass
from mass.off import ChannelGroup, getOffFileListFromOneFile, Channel, labelPeak, labelPeaks, NoCutInds
from mass.calibration import _highly_charged_ion_lines  # noqa
import numpy as np
import pylab as plt
import lmfit
import h5py
# import resource
import tempfile

# Remove a warning message
import matplotlib as mpl
mpl.rc('figure', max_open_warning=0)


def xfail_on_windows(func):
    """a conditional decorator that applies pytest.mark.xfail only if running on windows
    used to mark a test that works on linux as known to fail on windows, but still having the test suite pass"""
    is_windows = os.name == 'nt'
    if is_windows:
        return pytest.mark.xfail(func, strict=True)
    else:
        return func


# this is intented to be both a test and a tutorial script
# in most cases you want to remove all _rethrow=True, its mostly for debugging mass
try:
    d = os.path.dirname(os.path.realpath(__file__))
except NameError:
    d = os.getcwd()

filename = os.path.join(d, "data_for_test", "20181205_BCDEFGHI/20181205_BCDEFGHI_chan1.off")
data = ChannelGroup(getOffFileListFromOneFile(filename, maxChans=2),
                    verbose=True, channelClass=Channel, excludeStates=["START", "END"])
data.experimentStateFile.aliasState("B", "Ne")
data.experimentStateFile.aliasState("C", "W 1")
data.experimentStateFile.aliasState("D", "Os")
data.experimentStateFile.aliasState("E", "Ar")
data.experimentStateFile.aliasState("F", "Re")
data.experimentStateFile.aliasState("G", "W 2")
data.experimentStateFile.aliasState("H", "CO2")
data.experimentStateFile.aliasState("I", "Ir")
# creates "cutResidualStdDev" and sets it to default
data.learnResidualStdDevCut(plot=True, _rethrow=True)
data.setDefaultBinsize(0.5)
ds = data.firstGoodChannel()
ds.plotAvsB("relTimeSec", "residualStdDev", includeBad=True)
ds.plotAvsB("relTimeSec", "pretriggerMean", includeBad=True)
ds.plotAvsB("relTimeSec", "filtValue", includeBad=False)
ds.plotAvsB2d("relTimeSec", "filtValue",
              [np.arange(0, 3600 * 2, 300), np.arange(0, 40000, 500)])
ds.plotHist(np.arange(0, 40000, 4), "filtValue")
ds.plotHist(np.arange(0, 40000, 4), "filtValue", coAddStates=False)

# set calibration points, and create attribute "energyRough"
ds.calibrationPlanInit("filtValue")
ds.calibrationPlanAddPoint(2128, "O He-Like 1s2s+1s2p", states="CO2")
ds.calibrationPlanAddPoint(2421, "O H-Like 2p", states="CO2")
ds.calibrationPlanAddPoint(2864, "O H-Like 3p", states="CO2")
ds.calibrationPlanAddPoint(3404, "Ne He-Like 1s2s+1s2p", states="Ne")
ds.calibrationPlanAddPoint(3768, "Ne H-Like 2p", states="Ne")
ds.calibrationPlanAddPoint(5716, "W Ni-2", states=["W 1", "W 2"])
ds.calibrationPlanAddPoint(6413, "W Ni-4", states=["W 1", "W 2"])
ds.calibrationPlanAddPoint(7641, "W Ni-7", states=["W 1", "W 2"])
ds.calibrationPlanAddPoint(10256, "W Ni-17", states=["W 1", "W 2"])
# ds.calibrationPlanAddPoint(10700, "W Ni-20", states=["W 1", "W 2"])
ds.calibrationPlanAddPoint(11125, "Ar He-Like 1s2s+1s2p", states="Ar")
ds.calibrationPlanAddPoint(11728, "Ar H-Like 2p", states="Ar")
# at this point energyRough should work
ds.plotHist(np.arange(0, 4000, 1), "energyRough", coAddStates=False)

# align all channels to have calibration plans at the same peaks
data.alignToReferenceChannel(referenceChannel=ds,
                             binEdges=np.arange(500, 20000, 4), attr="filtValue", _rethrow=True)
aligner = data[3].aligner
aligner.samePeaksPlot()
aligner.samePeaksPlotWithAlignmentCal()
for dsloop in data.values():
    assert dsloop.calibrationPlan.lines == ds.calibrationPlan.lines


# create "filtValueDC" by drift correcting on data near some particular energy
# to do so we first create a cut, but we do not set it as default
data.cutAdd("cutForLearnDC", lambda energyRough: np.logical_and(
    energyRough > 1000, energyRough < 3500), setDefault=False, _rethrow=True)
assert data._handleDefaultCut("cutForLearnDC") == "cutForLearnDC"
# uses "cutForLearnDC" in place of the default, so far no easy way to use both
data.learnDriftCorrection(states=["W 1", "W 2"], cutRecipeName="cutForLearnDC", _rethrow=True)
ds.plotCompareDriftCorrect()

# calibrate on filtValueDC, it's usually close enough to filtValue to use the same calibration plan
results = ds.calibrateFollowingPlan("filtValueDC", approximate=False)
ds.linefit("Ne He-Like 1s2s+1s2p", attr="energy", states="Ne")
ds.linefit("W Ni-7", attr="energy", states=["W 1", "W 2"])
ds.plotHist(np.arange(0, 4000, 4), "energy", coAddStates=False)


ds.diagnoseCalibration()


results = data.calibrateFollowingPlan(
    "filtValueDC", dlo=10, dhi=10, approximate=False, _rethrow=True, overwriteRecipe=True)
data.qualityCheckDropOneErrors(
    thresholdAbsolute=2.5, thresholdSigmaFromMedianAbsoluteValue=6, _rethrow=True)


data.hist(np.arange(0, 4000, 1), "energy")
data.plotHist(np.arange(0, 4000, 1), "energy", coAddStates=False)
data.plotHists(np.arange(0, 16000, 4), "arbsInRefChannelUnits")
data.plotHists(np.arange(0, 4000, 1), "energy")

# histograms with peak labels
plt.figure(figsize=(12, 6))
ax = plt.gca()
data.plotHist(np.arange(1000, 4000, 1), "energy", coAddStates=False, states=["W 1", "Os"], axis=ax)
ax.set_ylim(0, 1.2 * np.amax([np.amax(line.get_ydata()) for line in ax.lines]))
names = [f"W Ni-{i}" for i in range(1, 27)]
n = collections.OrderedDict()
# line = ax.lines[0]
for name in names:
    n[name] = mass.spectra[name].nominal_peak_energy
labelPeak(ax, "W Ni-8", n["W Ni-8"])
labelPeaks(axis=ax, names=n.keys(), energies=n.values(), line=ax.lines[0])
nos = collections.OrderedDict()
nos["Os Ni-2"] = 1680
nos["Os Ni-3"] = 1755
nos["Os Ni-4"] = 1902
nos["Os Ni-5"] = 1975
nos["Os Ni-6"] = 2155
nos["Os Ni-7"] = 2268
nos["Os Ni-8"] = 2342
nos["Os Ni-16"] = 3032
nos["Os Ni-17"] = 3102
labelPeaks(ax, names=nos.keys(), energies=nos.values(), line=ax.lines[1])

data.resultPlot("W Ni-20", states=["W 1"])

print(data.whyChanBad)

outfile = data.outputHDF5Filename(outputDir=".", addToName="qualitychecklinefit")
with h5py.File(outfile, "w") as h5:
    results = data.qualityCheckLinefit("Ne H-Like 3p", positionToleranceAbsolute=2,
                                       worstAllowedFWHM=4.5, states="Ne", _rethrow=True,
                                       resolutionPlot=True, hdf5Group=h5)


# h5 = h5py.File(data.outputHDF5.filename, "r")  # dont use with here, it will hide errors
# newds = Channel(ds.offFile, ds.experimentStateFile)
# newds.recipeFromHDF5(h5)
# h5.close()

# test corrections with recipes as input
ds.learnPhaseCorrection(uncorrectedName="filtValueDC")
ds.learnTimeDriftCorrection(uncorrectedName="filtValueDCPC")
ds.filtValueDCPCTC[0]  # this will error if the attr doesnt exist

# test cutRecipes
data.cutAdd("cutNearTiKAlpha", lambda energyRough: np.abs(
    energyRough - mass.STANDARD_FEATURES["TiKAlpha"]) < 60)
selectedEnergies = ds.energyRough[ds.cutNearTiKAlpha]
assert len(selectedEnergies) == np.sum(
    np.abs(ds.energyRough - mass.STANDARD_FEATURES["TiKAlpha"]) < 60)
data.learnDriftCorrection(uncorrectedName="filtValue", correctedName="filtValueDCCutTest",
                          cutRecipeName="cutNearTiKAlpha", _rethrow=True)
data.learnDriftCorrection(uncorrectedName="filtValue", correctedName="filtValueDCCutTestInv",
                          cutRecipeName="!cutNearTiKAlpha", _rethrow=True)


def test_calibration_n_iter():
    ds.calibrateFollowingPlan("filtValue", calibratedName="energy2",
                              n_iter=2, approximate=False)
    # it should be a little different from energy
    assert 0 != np.mean(np.abs(ds.energy - ds.energy2))
    # but should also be similar... though I had to set rtol higher than I expected for this to pass
    assert np.allclose(ds.energy, ds.energy2, rtol=1e-1)


def test_repeating_the_same_correction_with_new_name_doesnt_change_the_original():
    # repeating the same correciton with new name doesnt change the original
    orig = ds.filtValueDC[:]
    ds.learnDriftCorrection(uncorrectedName="filtValueDCPCTC")
    ds.filtValueDCPCTC[0]
    assert np.allclose(orig, ds.filtValueDC)


def test_fixed_behaviors():
    assert ds.stateLabels == ["Ne", "W 1", "Os", "Ar", "Re", "W 2", "CO2", "Ir"]


def test_reading_some_items():
    assert ds.relTimeSec[0] == 0
    assert np.abs(np.median(ds.filtPhase)) < 0.5
    assert ds.energy[3] == pytest.approx(ds.energyRough[3], abs=5)


def test_index_off_with_cuts_with_list_of_inds():
    inds = ds.getStatesIndicies(["Ne", "W 1", "Os", "Ar", "Re", "W 2", "CO2", "Ir"])
    v0 = ds._indexOffWithCuts(inds, _listMethodSelect=0)
    v2 = ds._indexOffWithCuts(inds, _listMethodSelect=2)
    assert np.allclose(v0["filtValue"], v2["filtValue"])
    # this is a test of correctness because
    # the implementation of method 0 is simpler than method 2
    # method 2 is the default because it is much faster


def test_get_attr():
    ds.getAttr("energy", slice(0, 50))  # index with slice
    ds.getAttr("energy", "Ne")  # index with state
    e0 = ds.getAttr("energy", ["Ne", "W 1"])  # index with list of states
    inds = ds.getStatesIndicies(["Ne", "W 1"])
    e1 = ds.getAttr("energy", inds)  # index with inds from same list of states
    assert np.allclose(e0, e1)


@xfail_on_windows  # we don't need refresh to disk to work on windows, so I didn't investigate why it fails
def test_refresh_from_files():
    # ds and data refers to the global variable from the script before the tests
    # while ds_local and data_local refer to the similar local variables
    data_local = ChannelGroup([filename], verbose=False)
    ds_local = data_local.firstGoodChannel()
    experimentStateFile = data_local.experimentStateFile
    # reach inside offFile and experimentStateFile to make it look like the files were originally opened during
    # state E. Then we refresh to learn about states F-I
    # The numerical constants are chosen to make sense for this scenario; vary one, and you may need to vary all.
    ds_local.offFile._updateMmap(_nRecords=11600)  # mmap only the first half of records
    experimentStateFile.allLabels = experimentStateFile.allLabels[:5]
    experimentStateFile.unixnanos = experimentStateFile.unixnanos[:5]
    experimentStateFile.unaliasedLabels = experimentStateFile.applyExcludesToLabels(
        experimentStateFile.allLabels)
    experimentStateFile.parse_start = 159
    assert len(ds_local) == 11600
    assert ds_local.stateLabels == ["B", "C", "D", "E"]
    # use the global ds a the source of truth
    for ((k_local, v_local), (k, v)) in zip(ds_local.statesDict.items(), ds.statesDict.items()):
        if k_local == "E":  # since we stoppe data aquisition during E, it won't equal it's final value
            assert v_local != v
        else:
            assert v_local == v
    _n_new_labels, _n_new_pulses_dict = data_local.refreshFromFiles()
    assert len(ds_local) == len(ds)
    assert ds_local.stateLabels == ["B", "C", "D", "E", "F", "G", "H", "I"]
    states = ["B", "H", "I"]
    _, hist_local = ds_local.hist(np.arange(0, 4000, 1000), "filtValue",
                                  states=states, cutRecipeName="cutNone")
    global_states = [data.experimentStateFile.labelAliasesDict[state] for state in states]
    _, hist = ds.hist(np.arange(0, 4000, 1000), "filtValue",
                      states=global_states, cutRecipeName="cutNone")
    for ((k_local, v_local), (k, v)) in zip(ds_local.statesDict.items(), ds.statesDict.items()):
        assert v_local == v
    assert all(ds.filtValue == ds_local.filtValue)
    assert all(hist_local == hist)
    # refresh again without updating the files, make sure it doesnt crash
    n_new_labels_2, _n_new_pulses_dict2 = data.refreshFromFiles()
    assert n_new_labels_2 == 0


def test_bad_channels_skipped():
    # try:
    data_local = ChannelGroup([filename])
    assert len(data_local.keys()) == 1
    ds_local = data_local.firstGoodChannel()
    _, hists_pre_bad = data_local.hists(np.arange(10), "filtValue")
    assert not ds_local.markedBadBool
    ds_local.markBad("testing")
    _, hists_post_bad = data_local.hists(np.arange(10), "filtValue")
    assert len(hists_pre_bad) == 1
    assert len(hists_post_bad) == 0
    assert len(data_local.keys()) == 0
    assert ds_local.markedBadBool
    n_include_bad = 0
    with data_local.includeBad():
        for ds in data_local:
            n_include_bad += 1
    assert n_include_bad == 1
    n_exclude_bad = 0
    with data_local.includeBad(False):
        for ds in data_local:
            n_exclude_bad += 1
    assert n_exclude_bad == 0


def test_save_load_recipes():
    data_local = ChannelGroup(getOffFileListFromOneFile(filename, maxChans=2))
    ds_local = data_local.firstGoodChannel()
    assert "energy" not in ds_local.__dict__, \
        "ds_local should not have energy yet, we haven't defined that recipe"
    pklfilename = "recipe_book_save_test2.rbpkl"
    data.saveRecipeBooks(pklfilename)
    ds = data.firstGoodChannel()
    ds.add5LagRecipes(np.zeros(996))
    data_local.loadRecipeBooks(pklfilename)
    for ds in data.values():
        ds_local = data_local[ds.channum]
        assert all(ds.energy == ds_local.energy)


def test_experiment_state_file_repeated_states():
    # A better test would create an alternate experiment state file with repeated indicies and use that
    # rather than reach into the internals of ExperimentStateFile
    esf = mass.off.ExperimentStateFile(_parse=False)
    # reach into the internals to simulate the results of parse with repeated states
    esf.allLabels = ["A", "B", "A", "B", "IGNORE", "A"]
    esf.unixnanos = np.arange(len(esf.allLabels)) * 100
    esf.unaliasedLabels = esf.applyExcludesToLabels(esf.allLabels)
    unixnanos = np.arange(2 * len(esf.allLabels)) * 50  # two entires per label
    d = esf.calcStatesDict(unixnanos)
    assert len(d["A"]) == esf.allLabels.count("A")
    assert len(d["B"]) == esf.allLabels.count("B")
    assert "IGNORE" not in d.keys()
    for s in d["A"] + d["B"]:
        assert s.stop - s.start == 2

    data_local = ChannelGroup([filename], experimentStateFile=esf)
    ds_local = data_local.firstGoodChannel()
    ds_local.stdDevResThreshold = 100
    inds = ds_local.getStatesIndicies("A")
    _ = ds_local.getAttr("filtValue", inds)


def test_experiment_state_file_add_to_same_state_fake_esf():
    # First, we create a dummy experiment state file, esf, with state labels A and B. Then, more records
    # are added to state B. This test verifies that the slice defining state B gets properly updated.
    # this test simulates an experiment state file instead of using an actual file.
    esf = mass.off.ExperimentStateFile(_parse=False)
    # reach into the internals to simulate the results of parse with repeated states
    esf.allLabels = ["A", "B"]
    esf.unixnanos = np.arange(len(esf.allLabels)) * 100
    esf.unaliasedLabels = esf.applyExcludesToLabels(esf.allLabels)
    unixnanos = [25, 75, 125, 175]  # four timestamps representing four records. two records per state.
    d = esf.calcStatesDict(unixnanos)
    slice_before_update = d["B"]  # state B will be updated with new records. We need to make sure the slice gets changed properly.
    new_unixnanos = [225, 275]  # new records are collected
    d_updated = esf.calcStatesDict(new_unixnanos, statesDict=d, i0_allLabels=len(esf.allLabels), i0_unixnanos=len(unixnanos))

    slice_after_update = d_updated["B"]
    assert slice_after_update.stop == slice_before_update.stop + len(new_unixnanos)


def test_experiment_state_file_add_to_same_state():
    # First, we create an experiment state file, esf, with state labels A and B. Then, more records
    # are added to state B. This test verifies that the slice defining state B gets properly updated.
    # This uses a temporary file f just like a regular experiment state file.
    f = tempfile.NamedTemporaryFile(mode='w', delete=False, encoding='utf-8')
    f.write('#\n')  # header
    f.write('0, A\n')    # state A starts at 0 unixnanos
    f.write('100, B\n')  # state B starts at 100 unixnanos
    f.flush()
    os.fsync(f.fileno())
    esf = mass.off.ExperimentStateFile(filename=f.name)

    unixnanos = [25, 75, 125, 175]  # four timestamps representing four records. two records per state.
    d = esf.calcStatesDict(unixnanos)
    slice_before_update = d["B"]  # state B will be updated with new records. We need to make sure the slice gets changed properly.
    new_unixnanos = [225, 275]  # new records are collected
    d_updated = esf.calcStatesDict(new_unixnanos, statesDict=d, i0_allLabels=len(esf.allLabels), i0_unixnanos=len(unixnanos))
    slice_after_update = d_updated["B"]
    assert slice_after_update.stop == slice_before_update.stop + len(new_unixnanos)

    # now, add state C with two records and look at the indices
    f.write('300, C\n')
    f.flush()
    os.fsync(f.fileno())
    old_states_len = len(esf.allLabels)
    esf.parse()

    d_empty_state = esf.calcStatesDict(
        [301, 302], statesDict=d_updated,
        i0_allLabels=old_states_len,
        i0_unixnanos=len(unixnanos) + len(new_unixnanos))

    assert d_empty_state['A'] == slice(0, 2, None)
    assert d_empty_state['B'] == slice(2, 6, None)
    assert d_empty_state['C'] == slice(6, 8, None)
    f.close()
    os.remove(f.name)


def test_we_get_different_histograms_when_using_different_cuts_into_a_channelGroup_function():
    # check that we actually get different histograms when using different cuts
    # into a channel group
    _bc1, counts1 = data.hist(np.arange(500, 5000, 500), "energy", cutRecipeName="cutNearTiKAlpha")
    _bc2, counts2 = data.hist(np.arange(500, 5000, 500), "energy", cutRecipeName="!cutNearTiKAlpha")
    _bc3, counts3 = data.hist(np.arange(500, 5000, 500), "energy")

    assert np.sum(counts1 - counts2) != 0
    assert np.sum(counts1 - counts3) != 0
    assert np.sum(counts2 - counts3) != 0


def test_getAttr_with_list_of_slice():
    ind = [slice(0, 5), slice(5, 10)]
    assert np.allclose(ds.getAttr("filtValue", ind), ds.getAttr("filtValue", slice(0, 10)))
    assert np.allclose(ds.getAttr("filtValue", [slice(0, 10)]),
                       ds.getAttr("filtValue", slice(0, 10)))


def test_HCI_loads():
    assert "O He-Like 1s2p 1P1" in dir(_highly_charged_ion_lines.fluorescence_lines)


def test_getAttr_and_recipes_with_coefs():
    ind = [slice(0, 5), slice(5, 10)]
    coefs = ds.getAttr("coefs", ind)
    filtValue, coefs2 = ds.getAttr(["filtValue", "coefs"], ind)
    assert np.allclose(coefs, coefs2)
    assert np.allclose(coefs[:, 2], filtValue)
    ds.recipes.add("coefsSum", lambda coefs: coefs.sum(axis=1))
    assert np.allclose(ds.getAttr("coefsSum", ind), coefs.sum(axis=1))
    ds.recipes.add("coefsSumPlusFiltvalue", lambda filtValue, coefs: coefs.sum(axis=1) + filtValue)
    assert np.allclose(ds.getAttr("coefsSumPlusFiltvalue", ind), coefs.sum(axis=1) + filtValue)
    # test access as with NoCutInds
    ds.getAttr("coefs", NoCutInds())
    ds.getAttr("coefsSum", NoCutInds())


# pytest style test! way simpler to write
def test_get_model():
    m_127 = mass.get_model(127)
    assert m_127.spect.peak_energy == 127
    assert m_127.spect.shortname == "127eVquick_line"

    m_au = mass.get_model("AuLAlpha")
    assert m_au.spect.peak_energy == mass.STANDARD_FEATURES["AuLAlpha"]
    assert m_au.spect.shortname == "AuLAlpha"

    m_ti = mass.get_model("TiKAlpha")
    assert m_ti.spect.shortname == "TiKAlpha"

    ql = mass.SpectralLine.quick_monochromatic_line("test", 100, 0.001, 0)
    m_ql = mass.get_model(ql.model())
    assert m_ql.spect.shortname == "testquick_line"

    with pytest.raises(mass.FailedToGetModelException):
        mass.get_model("this is a str but not a standard feature")


def test_duplicate_cuts():
    "See issue 214: check that we can use `overwrite=True` to update a cut."
    # Make some arbitrary cut.
    data.cutAdd("deliberateduplicate", lambda energy: energy < 730)
    # It's an error if you try to add another cut by the same name.
    with pytest.raises(Exception):
        data.cutAdd("deliberateduplicate", lambda energy: energy < 740)
    # But it's not an error to reuse the same name WHEN you have `overwrite=True`.
    data.cutAdd("deliberateduplicate", lambda energy: energy < 750, overwrite=True)


def test_recipes():
    rb = util.RecipeBook(baseIngredients=["x", "y", "z"], propertyClass=None,
                         coefs_dtype=None)

    def funa(x, y):
        return x + y

    def funb(a, z):
        return a + z

    rb.add("a", funa)
    rb.add("b", funb)
    rb.add("c", lambda a, b: a + b)
    with pytest.raises(AssertionError):
        # should fail because f isn't in baseIngredients and hasn't been added
        rb.add("e", lambda a, b, c, d, f: a)
    with pytest.raises(AssertionError):
        # should fail because ingredients is longer than argument list
        rb.add("f", lambda a, b: a + b, ingredients=["a", "b", "c"])
    args = {"x": 1, "y": 2, "z": 3}
    assert rb.craft("a", args) == 3
    assert rb.craft("b", args) == 6
    assert rb.craft("c", args) == 9
    assert rb.craft("c", args) == 9
    assert rb._craftWithFunction(lambda a, b, c: a + b + c, args) == 18
    assert rb.craft(lambda a, b, c: a + b + c, args) == 18

    rb.to_file("test_recipe_book_save.pkl",overwrite=True)

    rb2 = util.RecipeBook.from_file("test_recipe_book_save.pkl")

    assert rb2.craft("a", args) == 3
    assert rb2.craft("b", args) == 6
    assert rb2.craft("c", args) == 9
    assert rb2.craft("c", args) == 9

def test_linefit_has_tail_and_has_linear_background():
    result = ds.linefit("O H-Like 2p", states="CO2")
    assert "tail_frac" not in result.params.keys()
    result = ds.linefit("O H-Like 2p", states="CO2", has_tails=True)
    assert result.params["tail_frac"].vary is True
    assert result.params["tail_share_hi"].vary is False
    assert result.params["tail_share_hi"].value == 0
    params = lmfit.Parameters()
    params.add("tail_share_hi", value=0.01, vary=True, min=0, max=0.5)
    params.add("tail_tau_hi", value=8, vary=True, min=0, max=100)
    result = ds.linefit("O H-Like 2p", states="CO2", has_tails=True, params_update=params)
    assert result.params["tail_frac"].vary is True
    assert result.params["tail_share_hi"].vary is True
    assert result.params["tail_share_hi"].value > 0
    assert result.params["tail_tau_hi"].vary is True
    assert result.params["tail_tau_hi"].value > 0

    result = ds.linefit("O H-Like 2p", states="CO2", has_linear_background=False)
    assert "background" not in result.params.keys()
    assert "bg_slope" not in result.params.keys()


def test_median_absolute_deviation():
    mad, _, median = util.median_absolute_deviation([1, 1, 2, 3, 4])
    assert mad == 1
    assert median == 2


def test_aliasState():
    esf = mass.off.channels.ExperimentStateFile(data.experimentStateFile.filename)
    esf.aliasState("B", "Ne")
    esf.aliasState(["C", "G"], "W")
    sd = esf.calcStatesDict(ds.unixnano)
    for s in ["B", "C", "G"]:
        assert s not in sd.keys()
    assert isinstance(sd["Ne"], slice)
    assert isinstance(sd["W"], list)
    for x in sd["W"]:
        assert isinstance(x, slice)


def test_iterstates():
    assert util.iterstates("ABC") == ["ABC"]
    assert util.iterstates(["A", "B", "CC"]) == ["A", "B", "CC"]
    assert util.iterstates([slice(0, 1, 1)]) == [slice(0, 1, 1)]

    with pytest.raises(KeyError):  # previously this would work due to being recognized as states "B" and "C"
        # now it fails since state "BC" doesnt exist
        ds.plotHist(np.arange(100, 2500, 50), 'energy', states="BC", coAddStates=False)


def test_save_load_recipe_book():
    rb = ds.recipes
    save_path = os.path.join(d, "recipe_book_save_test.rbpkl")
    rb.to_file(save_path, overwrite=True)
    rb2 = util.RecipeBook.from_file(save_path)
    assert rb.craftedIngredients.keys() == rb2.craftedIngredients.keys()
    args = {"pretriggerMean": 1, "filtValue": 2}
    print(rb.craftedIngredients["energy"])
    assert rb.craft("energy", args) == rb2.craft("energy", args)


<<<<<<< HEAD
# def test_open_many_OFF_files():
#     """Open more OFF ChannelGroup objects than the system allows. Test that close method closes them."""

#     # LOWER the system's limit on number of open files, to make the test smaller
#     soft_limit, hard_limit = resource.getrlimit(resource.RLIMIT_NOFILE)
#     request_maxfiles = min(60, soft_limit)
#     resource.setrlimit(resource.RLIMIT_NOFILE, (request_maxfiles, hard_limit))
#     try:
#         maxfiles, _ = resource.getrlimit(resource.RLIMIT_NOFILE)
#         NFilesToOpen = maxfiles // 2 + 10

#         filename = os.path.join(d, "data_for_test", "20181205_BCDEFGHI/20181205_BCDEFGHI_chan1.off")
#         filelist = getOffFileListFromOneFile(filename, maxChans=2)
#         for _ in range(NFilesToOpen):
#             _ = ChannelGroup(filelist, verbose=True, channelClass=Channel,
#                              excludeStates=["START", "END"])

#         # Now open one ChannelGroup with too many files. If the resources aren't freed, we can
#         # only open it once, not twice.
#         NFilePairsToOpen = (maxfiles - 12) // 6
#         filelist = NFilePairsToOpen * filelist
#         for _ in range(3):
#             _ = ChannelGroup(filelist, verbose=True, channelClass=Channel,
#                              excludeStates=["START", "END"])

#     # Use the try...finally to undo our reduction in the limit on number of open files.
#     finally:
#         resource.setrlimit(resource.RLIMIT_NOFILE, (soft_limit, hard_limit))
=======
def test_open_many_OFF_files():
    """Open more OFF ChannelGroup objects than the system allows. Test that close method closes them."""

    # LOWER the system's limit on number of open files, to make the test smaller
    soft_limit, hard_limit = resource.getrlimit(resource.RLIMIT_NOFILE)
    request_maxfiles = min(60, soft_limit)
    resource.setrlimit(resource.RLIMIT_NOFILE, (request_maxfiles, hard_limit))
    try:
        maxfiles, _ = resource.getrlimit(resource.RLIMIT_NOFILE)
        NFilesToOpen = maxfiles // 2 + 10

        filename = os.path.join(d, "data_for_test", "20181205_BCDEFGHI/20181205_BCDEFGHI_chan1.off")
        filelist = getOffFileListFromOneFile(filename, maxChans=2)
        for _ in range(NFilesToOpen):
            _ = ChannelGroup(filelist, verbose=True, channelClass=Channel,
                             excludeStates=["START", "END"])

        # Now open one ChannelGroup with too many files. If the resources aren't freed, we can
        # only open it once, not twice.
        NFilePairsToOpen = (maxfiles - 12) // 6
        filelist *= NFilePairsToOpen
        for _ in range(3):
            _ = ChannelGroup(filelist, verbose=True, channelClass=Channel,
                             excludeStates=["START", "END"])

    # Use the try...finally to undo our reduction in the limit on number of open files.
    finally:
        resource.setrlimit(resource.RLIMIT_NOFILE, (soft_limit, hard_limit))
>>>>>>> e50cd2fb


def test_listmode_to_hdf5():
    filename = data.outputHDF5Filename(outputDir=".", addToName="listmode")
    with h5py.File(filename, "w") as h5:
        data.energyTimestampLabelToHDF5(h5)
    with h5py.File(filename, "r") as h5:
        h5["3"]["Ar"]["unixnano"]


def test_hists_to_hdf5():
    filename = data.outputHDF5Filename(outputDir=".", addToName="hists")
    with h5py.File(filename, "w") as h5:
        data.histsToHDF5(h5, binEdges=np.arange(4000), attr="energy")
    with h5py.File(filename, "r") as h5:
        h5["3"]["Ar"]["counts"]<|MERGE_RESOLUTION|>--- conflicted
+++ resolved
@@ -548,7 +548,6 @@
     assert rb.craft("energy", args) == rb2.craft("energy", args)
 
 
-<<<<<<< HEAD
 # def test_open_many_OFF_files():
 #     """Open more OFF ChannelGroup objects than the system allows. Test that close method closes them."""
 
@@ -566,35 +565,6 @@
 #             _ = ChannelGroup(filelist, verbose=True, channelClass=Channel,
 #                              excludeStates=["START", "END"])
 
-#         # Now open one ChannelGroup with too many files. If the resources aren't freed, we can
-#         # only open it once, not twice.
-#         NFilePairsToOpen = (maxfiles - 12) // 6
-#         filelist = NFilePairsToOpen * filelist
-#         for _ in range(3):
-#             _ = ChannelGroup(filelist, verbose=True, channelClass=Channel,
-#                              excludeStates=["START", "END"])
-
-#     # Use the try...finally to undo our reduction in the limit on number of open files.
-#     finally:
-#         resource.setrlimit(resource.RLIMIT_NOFILE, (soft_limit, hard_limit))
-=======
-def test_open_many_OFF_files():
-    """Open more OFF ChannelGroup objects than the system allows. Test that close method closes them."""
-
-    # LOWER the system's limit on number of open files, to make the test smaller
-    soft_limit, hard_limit = resource.getrlimit(resource.RLIMIT_NOFILE)
-    request_maxfiles = min(60, soft_limit)
-    resource.setrlimit(resource.RLIMIT_NOFILE, (request_maxfiles, hard_limit))
-    try:
-        maxfiles, _ = resource.getrlimit(resource.RLIMIT_NOFILE)
-        NFilesToOpen = maxfiles // 2 + 10
-
-        filename = os.path.join(d, "data_for_test", "20181205_BCDEFGHI/20181205_BCDEFGHI_chan1.off")
-        filelist = getOffFileListFromOneFile(filename, maxChans=2)
-        for _ in range(NFilesToOpen):
-            _ = ChannelGroup(filelist, verbose=True, channelClass=Channel,
-                             excludeStates=["START", "END"])
-
         # Now open one ChannelGroup with too many files. If the resources aren't freed, we can
         # only open it once, not twice.
         NFilePairsToOpen = (maxfiles - 12) // 6
@@ -603,10 +573,9 @@
             _ = ChannelGroup(filelist, verbose=True, channelClass=Channel,
                              excludeStates=["START", "END"])
 
-    # Use the try...finally to undo our reduction in the limit on number of open files.
-    finally:
-        resource.setrlimit(resource.RLIMIT_NOFILE, (soft_limit, hard_limit))
->>>>>>> e50cd2fb
+#     # Use the try...finally to undo our reduction in the limit on number of open files.
+#     finally:
+#         resource.setrlimit(resource.RLIMIT_NOFILE, (soft_limit, hard_limit))
 
 
 def test_listmode_to_hdf5():

<<<<<<< HEAD
[metadata]
name = mass
version = attr: mass.__version__
description = Microcalorimeter Analysis Software Suite
url = https://bitbucket.org/joe_fowler/mass
author = "Joe Fowler, Galen O'Neil"
author_email = joe.fowler@nist.gov
long_description = file: README.md
long_description_content_type = text/markdown

[options]
python_requires = >=3.9
packages =
    mass
    mass.core
    mass.mathstat
    mass.calibration
    mass.off
    mass.materials
package_dir = mass=mass
install_requires =
    clickhouse_connect
    cycler
    deprecation
    dill
    fastdtw
    h5py>=2.7
    lmfit>=0.9.11
    matplotlib>1.5
    numpy>=1.11
    packaging
    palettable
    pandas
    progress
    pytest
    scikit-learn
    scipy>=0.19, !=1.11.2
    # Bitbucket pipeline tests failed with scipy-1.11.2 but passed with .1 or .3. Weird, but remember it!
    statsmodels>0.8
    uncertainties
    xraydb
scripts = bin/ljh_truncate

[options.entry_points]
console_scripts =
    ljh2off=mass.core.ljh2off:main
    make_projectors=mass.core.projectors_script:main

[options.package_data]
mass.calibration =
    nist_xray_data.dat
    low_z_xray_data.dat
    nist_asd.pickle

=======
>>>>>>> d0feacae
[autopep8]
max-line-length = 135
exclude = build,nonstandard,*_form_ui.py

[pycodestyle]
max-line-length = 135
exclude = build,nonstandard,*_form_ui.py<|MERGE_RESOLUTION|>--- conflicted
+++ resolved
@@ -1,60 +1,3 @@
-<<<<<<< HEAD
-[metadata]
-name = mass
-version = attr: mass.__version__
-description = Microcalorimeter Analysis Software Suite
-url = https://bitbucket.org/joe_fowler/mass
-author = "Joe Fowler, Galen O'Neil"
-author_email = joe.fowler@nist.gov
-long_description = file: README.md
-long_description_content_type = text/markdown
-
-[options]
-python_requires = >=3.9
-packages =
-    mass
-    mass.core
-    mass.mathstat
-    mass.calibration
-    mass.off
-    mass.materials
-package_dir = mass=mass
-install_requires =
-    clickhouse_connect
-    cycler
-    deprecation
-    dill
-    fastdtw
-    h5py>=2.7
-    lmfit>=0.9.11
-    matplotlib>1.5
-    numpy>=1.11
-    packaging
-    palettable
-    pandas
-    progress
-    pytest
-    scikit-learn
-    scipy>=0.19, !=1.11.2
-    # Bitbucket pipeline tests failed with scipy-1.11.2 but passed with .1 or .3. Weird, but remember it!
-    statsmodels>0.8
-    uncertainties
-    xraydb
-scripts = bin/ljh_truncate
-
-[options.entry_points]
-console_scripts =
-    ljh2off=mass.core.ljh2off:main
-    make_projectors=mass.core.projectors_script:main
-
-[options.package_data]
-mass.calibration =
-    nist_xray_data.dat
-    low_z_xray_data.dat
-    nist_asd.pickle
-
-=======
->>>>>>> d0feacae
 [autopep8]
 max-line-length = 135
 exclude = build,nonstandard,*_form_ui.py

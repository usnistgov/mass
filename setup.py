--- conflicted
+++ resolved
@@ -63,11 +63,7 @@
             uic.compileUi(ui_file, fp, indent=4)
             fp.close()
             print("compiled", ui_file, "into", py_file)
-<<<<<<< HEAD
         except Exception as e:
-=======
-        except Exception, e:
->>>>>>> e49c8ad0
             print('Unable to compile user interface', e)
             return
 

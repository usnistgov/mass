--- conflicted
+++ resolved
@@ -215,7 +215,6 @@
 """
 lineshape_references["Mendenhall 2019"] = """Marcus H. Mendenhall et al., J. Phys B in press (2019).
     https://doi.org/10.1088/1361-6455/ab45d6"""
-<<<<<<< HEAD
 lineshape_references["Deslattes Notebook S, Cl, K"] = """Scanned pages from Deslattes/Mooney's notebook provided by Csilla Szabo-Foster. 
 Added by GCO Oct 30 2019. Used the postion and width values from the from the lowest listed fit, the one in energy units.
 Used the intensities from the Second lowest fit, the one labeled PLUS-POSITION SCAN (best-fit Voight profile).
@@ -224,10 +223,8 @@
 Also the notebook only included the Ka1 and Ka2, not the higher energy satellites, so I made up numbers for the small feature at higher energy or estimated them from data in
 Mauron, O., Dousse, J. C., Hoszowska, J., Marques, J. P., Parente, F., & Polasik, M. (2000). L-shell shake processes resulting from 1s photoionization in elements 11≤Z≤17. 
 Physical Review A - Atomic, Molecular, and Optical Physics, 62(6), 062508–062501. https://doi.org/10.1103/PhysRevA.62.062508"""
-=======
 lineshape_references["Ravel 2018"] = """Bruce Ravel et al., Phys. Rev. B 97 (2018) 125139
     https://doi.org/10.1103/PhysRevB.97.125139"""
->>>>>>> 4ccb4cb2
 
 spectrum_classes = OrderedDict()
 fitter_classes = OrderedDict()
@@ -286,7 +283,6 @@
         "is_default_material": is_default_material,
     }
     if linetype.startswith("KAlpha"):
-<<<<<<< HEAD
         spectrum_attr_dict["ka12_energy_diff"] = ka12_energy_diff
     classname_qualified = "{}_{}{}".format(material,element,linetype)
     classname_unqualified = "{}{}".format(element,linetype)
@@ -325,7 +321,7 @@
             fitter_superclass = line_fits._lowZ_KAlphaFitter
         elif spectrum.linetype == "KAlpha" or spectrum.linetype == "LAlpha":
             fitter_superclass = line_fits.GenericKAlphaFitter
-        elif spectrum.linetype == "KBeta" or "LBeta" in spectrum.linetype:
+        elif spectrum.linetype.startswith("KBeta") or "LBeta" in spectrum.linetype:
             fitter_superclass = line_fits.GenericKBetaFitter
         else:
             raise ValueError("no generic fitter for {}".format(spectrum))
@@ -339,51 +335,6 @@
             model_superclass = line_models.GenericLineModel
         model_class = type(spectrum_class.__name__+"Model", (model_superclass,), fitter_attr_dict)
         model_classes[spectrum_class.__name__] = model_class
-=======
-        dict["ka12_energy_diff"] = ka12_energy_diff
-    classname = element+linetype
-    spectrum_class = type(classname, (SpectralLine,), dict)
-
-    # The above is nearly equivalent to the below
-    # but the below doesn't errors because it doesn't like the use of the same
-    # name in both the class and the function arguments
-    # e.g., energies and energies
-    # class spectrum_class(SpectralLine):
-    #     __name__ = element+linetype
-    #     energies = np.array(energies)
-    #     lorentzian_fwhm = np.array(lorentzian_fwhm)
-    #     reference_plot_gaussian_fwhm = float(reference_plot_gaussian_fwhm)
-    #     reference_short = reference_short
-    #     normalized_lorentzian_integral_intensity = np.array(normalized_lorentzian_integral_intensity)
-    #     nominal_peak_energy = float(nominal_peak_energy)
-
-    # add fitter to spectrum_classes dict
-    spectrum_classes[spectrum_class.__name__] = spectrum_class
-    # make the fitter be a variable in the module
-    globals()[spectrum_class.__name__] = spectrum_class
-    # create fitter as well
-    spectrum = spectrum_class()
-    if fitter_type is not None:
-        fitter_superclass = fitter_type
-    elif spectrum.element in ["Al", "Mg"]:
-        fitter_superclass = line_fits._lowZ_KAlphaFitter
-    elif spectrum.linetype == "KAlpha" or spectrum.linetype == "LAlpha":
-        fitter_superclass = line_fits.GenericKAlphaFitter
-    elif spectrum.linetype.startswith("KBeta") or "LBeta" in spectrum.linetype:
-        fitter_superclass = line_fits.GenericKBetaFitter
-    else:
-        raise ValueError("no generic fitter for {}".format(spectrum))
-    dict = {"spect": spectrum}
-    fitter_class = type(spectrum_class.__name__+"Fitter", (fitter_superclass,), dict)
-    globals()[spectrum_class.__name__+"Fitter"] = fitter_class
-    fitter_classes[spectrum_class.__name__] = fitter_class
-    if fitter_superclass == line_fits.GenericKAlphaFitter:
-        model_superclass = line_models.GenericKAlphaModel
-    else:
-        model_superclass = line_models.GenericLineModel
-    model_class = type(spectrum_class.__name__+"Model", (model_superclass,), dict)
-    model_classes[spectrum_class.__name__] = model_class
->>>>>>> 4ccb4cb2
 
     return spectrum_class
 

--- conflicted
+++ resolved
@@ -198,7 +198,6 @@
     "Spectroscopy of M-shell x-ray transitions in Zn-like through Co-like W,"
     Physica Scripta 81, 015301 (2010). https://iopscience.iop.org/article/10.1088/0031-8949/81/01/015301/meta"""
 lineshape_references["Steve Smith"] = """This is what Steve Smith at NASA GSFC uses for Br K-alpha."""
-<<<<<<< HEAD
 lineshape_references["Nilsen 1995"] = "Elliott, S. R., Beiersdorfer, P., Macgowan, B. J., & Nilsen, J. (1995). Measurements of line overlap for resonant spoiling of x-ray lasing transitions in nickle-like tungsten, 52(4), 2689–2692. https://doi.org/10.1103/PhysRevA.52.2689"
 lineshape_references["Deslattes Notebook Si"] = """Scanned pages from Deslattes/Mooney's notebook provided by Csilla Szabo-Foster. 
 Added by GCO Oct 7 2019. Used the postion and width values from the from the lowest listed fit, the one in energy units.
@@ -213,9 +212,7 @@
     The higher energy satellite features are not measured by Schweppe, and instead taken from an email from Caroline Kilbourne to Joel Ullom dated 28 Sept 2010
     We expect these higher energy satellites do not affect the fitting of the peak location very much.
 """
-=======
 lineshape_references["Joe Fowler"] = """This is what Joe Fowler measured for tungsten L-lines in 2018."""
->>>>>>> e483f059
 
 spectrum_classes = OrderedDict()
 fitter_classes = OrderedDict()
@@ -235,11 +232,6 @@
     assert reference_amplitude_type in [LORENTZIAN_PEAK_HEIGHT, LORENTZIAN_INTEGRAL_INTENSITY, VOIGT_PEAK_HEIGHT]
     # require the reference exists in lineshape_references
     assert reference_short in lineshape_references
-<<<<<<< HEAD
-=======
-    # require that linetype is supported
-    # assert linetype in ["KBeta", "KAlpha", "LAlpha"]
->>>>>>> e483f059
     # require kalpha lines to have ka12_energy_diff
     if linetype.startswith("KAlpha"):
         ka12_energy_diff = float(ka12_energy_diff)
@@ -296,25 +288,16 @@
     # make the fitter be a variable in the module
     globals()[spectrum_class.__name__] = spectrum_class
     # create fitter as well
-<<<<<<< HEAD
     spectrum = spectrum_class()
     if fitter_type is not None:
         fitter_superclass = fitter_type
     elif spectrum.element in ["Al", "Mg"]:
         fitter_superclass = line_fits._lowZ_KAlphaFitter
-    elif spectrum.linetype == "KAlpha":
+    elif spectrum.linetype == "KAlpha" or spectrum.linetype == "LAlpha":
         fitter_superclass = line_fits.GenericKAlphaFitter
-    elif spectrum.linetype == "KBeta":
+    elif spectrum.linetype == "KBeta" or "LBeta" in spectrum.linetype:
         fitter_superclass = line_fits.GenericKBetaFitter
-=======
-    spectrum = cls()
-    if spectrum.element in ["Al", "Mg"]:
-        superclass = line_fits._lowZ_KAlphaFitter
-    elif spectrum.linetype == "KAlpha" or spectrum.linetype == "LAlpha":
-        superclass = line_fits.GenericKAlphaFitter
-    elif spectrum.linetype == "KBeta" or "LBeta" in spectrum.linetype:
-        superclass = line_fits.GenericKBetaFitter
->>>>>>> e483f059
+
     else:
         raise ValueError("no generic fitter for {}".format(spectrum))
     dict = {"spect": spectrum}
@@ -636,8 +619,6 @@
     reference_amplitude_type=LORENTZIAN_PEAK_HEIGHT,
 )
 
-<<<<<<< HEAD
-=======
 
 addfitter(
     element="W",
@@ -678,7 +659,6 @@
 )
 
 
->>>>>>> e483f059
 def plot_all_spectra():
     """Makes a bunch of plots showing the line shape and component parts for the KAlpha
     and KBeta complexes defined in here.

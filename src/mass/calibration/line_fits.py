"""
line_fits.py

Addded Joe Fowler 5 May, 2016

Separated line fits (here) from the line shapes (still in fluorescence_lines.py)
"""

import numpy as np
import scipy as sp
import pylab as plt

from mass.mathstat.fitting import MaximumLikelihoodHistogramFitter
from mass.mathstat.utilities import plot_as_stepped_hist
from mass.mathstat.special import voigt, voigt_approx_fwhm


def _smear_lowEtail(cleanspectrum_fn, x, P_resolution, P_tailfrac, P_tailtau):
    """Evaluate cleanspectrum_fn(x), but padded and smeared to add a low-E tail."""
    if P_tailfrac <= 1e-5:
        return cleanspectrum_fn(x)

    # Compute the low-E-tailed spectrum. This is done by
    # convolution, which is computed using DFT methods.
    # A wider energy range must be used, or wrap-around effects of
    # tails will corrupt the model.
    # Go 6*tau or up to 500 eV low; go res + tail (up to 50 eV) high, up to 1000 bins
    dx = x[1] - x[0]
    nlow = int(min(P_tailtau*6, 500) / dx + 0.5)
    nhi = int((P_resolution + min(P_tailtau, 50)) / dx + 0.5)
    nhi = min(1000, nhi)  # A practical limit
    nlow = max(nlow, nhi)
    x_wide = np.arange(-nlow, nhi+len(x)) * dx + x[0]
<<<<<<< HEAD
    if len(x_wide)>100000:
        raise Exception("one of your fit parameters is probably crazy, so you're trying to fft data of length %i"%len(x_wide))
=======
    if len(x_wide) > 100000:
        msg = "you're trying to fft data of length %i (bad fit param?)" % len(x_wide)
        raise ValueError(msg)
>>>>>>> e483f059

    freq = np.fft.rfftfreq(len(x_wide), d=dx)
    rawspectrum = cleanspectrum_fn(x_wide)
    ft = np.fft.rfft(rawspectrum)
    ft += ft * P_tailfrac * (1.0 / (1 - 2j * np.pi * freq * P_tailtau) - 1)
    smoothspectrum = np.fft.irfft(ft, n=len(x_wide))
    # in pathalogical cases, convolutuion can cause negative values
    # this is a hacky way to protect against that
    smoothspectrum[smoothspectrum < 0] = 0
    return smoothspectrum[nlow:nlow + len(x)]


def _scale_add_bg(spectrum, P_amplitude, P_bg=0, P_bgslope=0):
    """Scale a spectrum and add a sloped background. BG<0 is replaced with BG=0."""
    bg = np.zeros_like(spectrum) + P_bg
    if P_bgslope != 0:
        bg += P_bgslope * np.arange(len(spectrum))
    bg[bg < 0] = 0
    spectrum = spectrum * P_amplitude + bg  # Change in place and return changed vector
    return spectrum


class LineFitter(object):
    """Abstract base class for line fitting objects."""

    def __init__(self):
        # Parameters+covariance from last successful fit
        self.last_fit_params = None
        self.last_fit_cov = None
        # Fit function samples from last successful fit
        self.last_fit_result = None
        self.tailfrac = 0.0
        self.tailtau = 25
        # Whether pulse heights are necessarily non-negative.
        self.phscale_positive = True
        self.penalty_function = None
        self.hold = set([])
        self.last_fit_bins = None
        self.last_fit_contents = None
        self.fit_success = False
        self.last_fit_chisq = np.inf
        self.failed_fit_exception = None
        self.failed_fit_params = None
        self.failed_fit_starting_fitfunc = None

    def set_penalty(self, penalty):
        """Set a regularizer, or penalty function, for the fitter. For its requirements,
        see MaximumLikelihoodHistogramFitter.set_penalty()."""
        self.penalty_function = penalty

    def fit(self, data, pulseheights=None, params=None, plot=True, axis=None,
            color=None, label=True, vary_resolution=True, vary_bg=True,
            vary_bg_slope=False, vary_tail=False, hold=None, verbose=False, ph_units="arb",
            integrate_n_points=None, rethrow=False):
        """Attempt a fit to the spectrum <data>, a histogram of X-ray counts parameterized as the
        set of histogram bins <pulseheights>.

        On a succesful fit self.fit_success is set to True. You can use self.plot() after the fact
        to make the same plot as if you passed plot=True.

        On a failed fit, self.fit_success is set to False. self.failed_fit_exception contains the
        exception thrown. self.plot will still work, and will indicate a failed fit. You can disable
        this behavior, and just have it throw an exception if you pass rethrow=True.

        Args:
            pulseheights -- the histogram bin centers or bin edges.

            params: see self.__doc__, because the group of parameters and their numbering
                    depends on the exact line shape being fit.

            plot:   Whether to make a plot.  If not, then the next few args are ignored
            axis:   If given, and if plot is True, then make the plot on this matplotlib.Axes rather
                    than on the current figure.
            color:  Color for drawing the histogram contents behind the fit.
            label:  (True/False) Label for the fit line to go into the plot (usually used for
                    resolution and uncertainty)
                    "full" label with all fit params including chi sqaured (w/ an "H" if it was held)
            ph_units: "arb" by default, used in x and y labels on plot (pass "eV" if you have eV!)

            vary_resolution Whether to let the Gaussian resolution vary in the fit
            vary_bg:       Whether to let a constant background level vary in the fit
            vary_bg_slope: Whether to let a slope on the background level vary in the fit
            vary_tail:     Whether to let a low-energy exponential tail to vary.
            hold:      A sequence of parameter numbers to keep fixed.  Resolution, BG
                       BG slope, or tail will be held if relevant parameter number
                       appears in the hold sequence OR if relevant boolean vary_* tests False.
            integrate_n_points: Perform numerical integration across each bin with this many points
                        per bin. Default: None means use a heuristic to decide. For narrow bins,
                        generally this will choose 1, i.e., the midpoint method. For wide ones,
                        Simpson's method for 3, 5, or more will be appropriate
            rethrow: Throw any generated exceptions instead of catching them and setting fit_success=False.

        Returns:
            (fitparams, covariance)
            fitparams has same format as input variable params.
        """

        # Convert bin edges to centers
        pulseheights = np.asarray(pulseheights)
        if len(pulseheights) == len(data) + 1:
            dp = pulseheights[1] - pulseheights[0]
            pulseheights = 0.5 * dp + pulseheights[:-1]

        # Pulseheights doesn't make sense as bin centers, either.
        # So just use the integers starting at zero.
        elif len(pulseheights) != len(data):
            pulseheights = np.arange(len(data), dtype=np.float)

        self.hold = hold
        if self.hold is None:
            self.hold = set([])
        else:
            self.hold = set(self.hold)
        if not vary_resolution:
            self.hold.add(self.param_meaning["resolution"])
        if not vary_bg:
            self.hold.add(self.param_meaning["background"])
        if not vary_bg_slope:
            self.hold.add(self.param_meaning["bg_slope"])
        if not vary_tail:
            self.hold.add(self.param_meaning["tail_frac"])
            self.hold.add(self.param_meaning["tail_length"])

        if (params is not None) and (not len(params) == self.nparam):
            raise ValueError("params has wrong length")

        self.last_fit_bins = pulseheights.copy()
        self.last_fit_contents = data.copy()

        try:
            if params is None:
                params = self.guess_starting_params(data, pulseheights)

            if integrate_n_points is None:
                integrate_n_points = 1
                # Given no direction, we have to use a heuristic here to decide how densely
                # to perform numerical integration within each bin.
                w = self.feature_scale(params)
                binwidth = pulseheights[1] - pulseheights[0]
                if w/binwidth < 6.5:
                    integrate_n_points = 3
                if w/binwidth < 1.5:
                    integrate_n_points = 5
                if w/binwidth < 0.9:
                    integrate_n_points = 7

            if integrate_n_points % 2 != 1 or integrate_n_points < 1:
                raise ValueError("integrate_n_points=%d, want an odd, positive number" % integrate_n_points)

            # In this block, replace fitfunc with the version that integrates numerically across bins
            fitfunc = self.fitfunc
            if integrate_n_points > 1:
                dx = pulseheights[1] - pulseheights[0]
                x0 = pulseheights[0] - 0.5*dx
                x1 = pulseheights[-1] + 0.5*dx
                x_values = np.linspace(x0, x1, 1+(integrate_n_points-1)*len(pulseheights))
                if integrate_n_points == 3:
                    def integrated_model(params, _x):
                        y = self.fitfunc(params, x_values)
                        return (y[0:-1:2] + 4.0*y[1::2] + y[2::2])/6.0
                elif integrate_n_points == 5:
                    def integrated_model(params, _x):
                        y = self.fitfunc(params, x_values)
                        return (y[0:-1:4] + 4.0*y[1::4] + 2.0*y[2::4] + 4.0*y[3::4] + y[4::4])/12.0
                else:
                    def integrated_model(params, _x):
                        y = self.fitfunc(params, x_values)
                        ninterv = integrate_n_points-1
                        dx = 1.0/ninterv
                        z = y[0:-1:ninterv] + y[ninterv::ninterv]
                        for i in range(1, ninterv, 2):
                            z += 4.0*y[i::ninterv]
                        for i in range(2, ninterv-1, 2):
                            z += 2.0*y[i::ninterv]
                        return z / (3.0*ninterv)
                fitfunc = integrated_model

            # Max-likelihood histogram fitter
            epsilon = self.stepsize(params)
            fitter = MaximumLikelihoodHistogramFitter(pulseheights, data, params,
                                                      fitfunc, TOL=1e-4, epsilon=epsilon)
            self.setbounds(params, pulseheights)
            for i, b in enumerate(self.bounds):
                fitter.setbounds(i, b[0], b[1])

            for h in self.hold:
                fitter.hold(h)

            if self.penalty_function is not None:
                fitter.set_penalty(self.penalty_function)

            self.last_fit_params, self.last_fit_cov = fitter.fit(verbose=verbose)
            self.fit_success = True
            self.last_fit_chisq = fitter.chisq
            self.last_fit_result = self.fitfunc(self.last_fit_params, self.last_fit_bins)

        except Exception as e:
            if rethrow:
                raise e
            self.fit_success = False
            self.last_fit_params = np.ones(self.nparam)*np.nan
            self.last_fit_cov = np.ones((self.nparam, self.nparam))*np.nan
            self.last_fit_chisq = np.nan
            self.last_fit_result = np.ones(self.nparam)*np.nan

            self.failed_fit_exception = e
            self.failed_fit_params = params
            if params is None:
                self.failed_fit_starting_fitfunc = np.ones(len(self.last_fit_contents))*np.nan
            else:
                self.failed_fit_starting_fitfunc = self.fitfunc(self.failed_fit_params, self.last_fit_bins)

        if plot:
            self.plot(color, axis, label, ph_units)

        return self.last_fit_params, self.last_fit_cov

    def setbounds(self, params, ph):
        msg = "%s is an abstract base class; cannot be used without implementing setbounds" % type(self)
        raise NotImplementedError(msg)

    def _minBG0(self, params, ph):
        """Lower bound for the bin-0 background.
        It should be bounded IF the BG slope is held, but not otherwise."""
        minBG0 = None
        bg_slope_param = self.param_meaning["bg_slope"]
        if bg_slope_param in self.hold:
            bg_slope = params[bg_slope_param]
            if bg_slope >= 0:
                minBG0 = 0.0
            else:
                nbins = len(ph)
                minBG0 = -bg_slope * (nbins-1)
        return minBG0

    def result_string(self):
        """Return a string describing the fit result, including
        the value and uncertainty for each parameter.
        An "H" after the parameter indicates it was held.
        """
        labeldict = {meaning: meaning+" %.3g +- %.3g" for meaning in self.param_meaning.keys()}
        labeldict["resolution"] = "FWHM: %.3g +- %.3g"
        labeldict["tail_frac"] = "f$_\\mathrm{tail}$: %.3f +- %.3f"
        labeldict["peak_ph"] = "peak_ph: %.7g +- %.3g"
        slabel = ""
        for (meaning, i) in self.param_meaning.items():
            val = self.last_fit_params[i]
            err = self.last_fit_cov[i, i]**0.5
            s = labeldict[meaning] % (val, err)
            if i in self.hold:
                s += " H"
            s += "\n"
            slabel += s
        slabel += "reduced chisq %4g" % self.last_fit_reduced_chisq
        return slabel

    def _plot_failed_fit(self, color, axis, label, ph_units):
        """ Overrides part of self.plot if self.fit_success==False """
        plot_as_stepped_hist(axis, self.last_fit_contents, self.last_fit_bins, color=color)
        axis.plot(self.last_fit_bins, self.failed_fit_starting_fitfunc, color='m',
                  label="failed fit\nguess params shown")
        ph_binsize = self.last_fit_bins[1] - self.last_fit_bins[0]
        axis.set_xlim([self.last_fit_bins[0] - 0.5 * ph_binsize, self.last_fit_bins[-1] + 0.5 * ph_binsize])
        axis.set_xlabel("energy (%s)" % ph_units)
        axis.set_ylabel("counts per %0.2f %s bin" % (ph_binsize, ph_units))
        axis.set_title("failed fit")
        axis.legend(loc="best", frameon=False)

    def plot(self, color=None, axis=None, label=True, ph_units="arb"):
        """Plot the fit.

        Args:
            color = color of the data
            axis = axis on which to plot, if it is None, the current figure is cleared
            label = True, False or "full"
                "full" includes more info than True
            ph_units = used for the ylabel
        """

        if color is None:
            color = 'blue'
        if axis is None:
            plt.clf()
            axis = plt.subplot(111)
        if not self.fit_success:
            return self._plot_failed_fit(color, axis, label, ph_units)

        plot_as_stepped_hist(axis, self.last_fit_contents, self.last_fit_bins, color=color)
        ph_binsize = self.last_fit_bins[1] - self.last_fit_bins[0]
        axis.set_xlim([self.last_fit_bins[0] - 0.5 * ph_binsize, self.last_fit_bins[-1] + 0.5 * ph_binsize])
        axis.set_xlabel("energy (%s)" % ph_units)
        axis.set_ylabel("counts per %0.2f %s bin" % (ph_binsize, ph_units))

        pnum_res = self.param_meaning["resolution"]
        slabel = ""
        if label == "full":
            slabel = self.result_string()
        elif label and pnum_res not in self.hold:
            pnum_tf = self.param_meaning["tail_frac"]
            res = self.last_fit_params[pnum_res]
            err = self.last_fit_cov[pnum_res, pnum_res]**0.5
            tf = self.last_fit_params[pnum_tf]
            slabel = "FWHM: %.2f +- %.2f" % (res, err)
            if tf > 0.001:
                slabel += "\nf$_\\mathrm{tail}$: %.1f%%" % (tf*100)
        axis.plot(self.last_fit_bins, self.last_fit_result, color='#666666',
                  label=slabel)
        if slabel:
            axis.legend(loc='best', frameon=False)

    @property
    def n_degree_of_freedom(self):
        """return the number of degrees of freedom"""
        return len(self.last_fit_bins)-self.nparam+len(self.hold)

    @property
    def last_fit_reduced_chisq(self):
        return self.last_fit_chisq/self.n_degree_of_freedom

    @property
    def last_fit_params_dict(self):
        """return a dictionary mapping a param meaning (like "resolution") to a tuple of value and uncertainty"""
        return {k: (self.last_fit_params[i], np.sqrt(self.last_fit_cov[i][i])) for (k, i) in self.param_meaning.items()}


class VoigtFitter(LineFitter):
    """Fit a single Lorentzian line, with Gaussian smearing and potentially a low-E tail.

    Parameters are:
    0 - Gaussian resolution (FWHM)
    1 - Pulse height (x-value) of the line peak
    2 - Lorentzian component width (FWHM)
    3 - Amplitude (y-value) of the line peak
    4 - Mean background counts per bin
    5 - Background slope (counts per bin per bin)
    6 - Low-energy tail fraction (0 <= f <= 1)
    7 - Low-energy tail scale length

    The units of 0, 1, 2, and 7 are all whatsoever units are used for pulse heights.
    """

    param_meaning = {
        "resolution": 0,
        "peak_ph": 1,
        "lorentz_fwhm": 2,
        "amplitude": 3,
        "background": 4,
        "bg_slope": 5,
        "tail_frac": 6,
        "tail_length": 7
    }
    nparam = 8

    def __init__(self):
        super(VoigtFitter, self).__init__()

    def feature_scale(self, params):
        res = params[self.param_meaning["resolution"]]
        lw = params[self.param_meaning["lorentz_fwhm"]]
        return voigt_approx_fwhm(lw, res)

    def guess_starting_params(self, data, binctrs, tailf=0.0, tailt=25.0):
        order_stat = np.array(data.cumsum(), dtype=np.float) / data.sum()

        def percentiles(p):
            return binctrs[(order_stat > p).argmax()]

        peak_loc = percentiles(0.5)
        iqr = (percentiles(0.75) - percentiles(0.25))
        res = iqr * 0.7
        lor_fwhm = res
        # Ensure baseline guess > 0 (see Issue #152). Guess at least 1 background across all bins
        baseline = max(data[0:10].mean(), 1.0/len(data))
        baseline_slope = (data[-10:].mean() - baseline) / len(data)
        ampl = (data.max() - baseline) * np.pi
        return [res, peak_loc, lor_fwhm, ampl, baseline, baseline_slope, tailf, tailt]

    # Compute the smeared line value.
    #
    # @param params  The 8 parameters of the fit (see self.__doc__ for details).
    # @param x       An array of pulse heights.
    # @return:       The line complex intensity, including resolution smearing.
    def fitfunc(self, params, x):
        """Return the smeared line complex.

        <params>  The 8 parameters of the fit (see self.__doc__ for details).
        <x>       An array of pulse heights (params will scale them to energy).
        Returns:
            The line complex intensity, including resolution smearing.
        """
        (P_gaussfwhm, P_phpeak, P_lorenzfwhm, P_amplitude,
         P_bg, P_bgslope, P_tailfrac, P_tailtau) = params
        sigma = P_gaussfwhm / (8 * np.log(2))**0.5
        lorentz_hwhm = P_lorenzfwhm*0.5

        def cleanspectrum_fn(x):
            return voigt(x, P_phpeak, lorentz_hwhm, sigma)

        spectrum = _smear_lowEtail(cleanspectrum_fn, x, P_gaussfwhm, P_tailfrac, P_tailtau)
        return _scale_add_bg(spectrum, P_amplitude, P_bg, P_bgslope)

    def setbounds(self, params, ph):
        # bin-0 background should be bounded IF the BG slope is held
        minBG0 = self._minBG0(params, ph)

        self.bounds = []
        self.bounds.append((0, 5*(np.max(ph)-np.min(ph))))  # Gauss FWHM
        if self.phscale_positive:
            self.bounds.append((0, None))  # PH Center
        else:
            self.bounds.append((None, None))
        self.bounds.append((0, 5*(np.max(ph)-np.min(ph))))      # Lorentz FWHM
        self.bounds.append((0, None))       # Amplitude
        self.bounds.append((minBG0, None))  # Background level (bin 0)
        self.bounds.append((None, None))    # Background slope (counts/bin)
        self.bounds.append((0, 1))          # Tail fraction
        self.bounds.append((0, None))       # Tail scale length

    def stepsize(self, params):
        eps = np.array((1e-3, params[0]/1e5, 1e-3, params[3]/1e5, 1e-3, 1e-3, 1e-4, 1e-2))
        return eps


class NVoigtFitter(LineFitter):
    """Fit a set of N Lorentzian lines, with Gaussian smearing.

    So far, I don't know how to guess the starting parameters, so you have to supply all 3N+5.
    (See method fit() for explanation).
    """

    def __init__(self, Nlines):
        """This fitter will have `Nlines` Lorentzian lines."""
        self.Nlines = Nlines
        assert Nlines >= 1
        super(NVoigtFitter, self).__init__()
        self.nparam = 5+3*Nlines
        self.param_meaning = {
            "resolution": 0,
            "background": self.nparam-4,
            "bg_slope": self.nparam-3,
            "tail_frac": self.nparam-2,
            "tail_length": self.nparam-1
        }
        for i in range(Nlines):
            j = i+1
            self.param_meaning["peak_ph%d" % j] = i*3+1
            self.param_meaning["lorentz_fwhm%d" % j] = i*3+2
            self.param_meaning["amplitude%d" % j] = i*3+3

    def feature_scale(self, params):
        res = params[self.param_meaning["resolution"]]
        lw = params[self.param_meaning["lorentz_fwhm0"]]
        for i in range(1, self.Nlines):
            lw = min(lw, params[self.param_meaning["lorentz_fwhm%d" % i]])
        return voigt_approx_fwhm(lw, res)

    def guess_starting_params(self, data, binctrs):
        raise NotImplementedError(
            "I don't know how to guess starting parameters for a %d-peak Voigt." % self.Nlines)

    # Compute the smeared line value.
    #
    # @param params  The parameters of the fit (see self.fit for details).
    # @param x       An array of pulse heights (params will scale them to energy).
    # @return:       The line complex intensity, including resolution smearing.
    def fitfunc(self, params, x):
        """Return the smeared line complex.

        <params>  The 3N+5 parameters of the fit (see self.fit for details).
        <x>       An array of pulse heights (params will scale them to energy).
        Returns:  The line complex intensity, including resolution smearing.
        """
        x = np.asarray(x)
        if not x.shape:
            x = x.reshape(1)
        P_gaussfwhm = params[0]
        P_amplitude = 1.0  # overall scale factor covered by the individual Lorentzians
        P_bg, P_bgslope, P_tailfrac, P_tailtau = params[-4:]
        sigma = params[0] / (8 * np.log(2))**0.5

        def cleanspectrum_fn(x):
            s = np.zeros_like(x)
            for i in range(self.Nlines):
                s += voigt(x, params[1+3*i], params[2+3*i]*0.5, sigma) * params[3+3*i]
            return s
        spectrum = _smear_lowEtail(cleanspectrum_fn, x, P_gaussfwhm, P_tailfrac, P_tailtau)
        return _scale_add_bg(spectrum, P_amplitude, P_bg, P_bgslope)

    def setbounds(self, params, ph):
        # bin-0 background should be bounded IF the BG slope is held
        minBG0 = self._minBG0(params, ph)

        self.bounds = []
        self.bounds.append((0, 5*(np.max(ph)-np.min(ph))))  # Gauss FWHM
        for _ in range(self.Nlines):
            self.bounds.append((np.min(ph), np.max(ph)))
            self.bounds.append((0, 5*(np.max(ph)-np.min(ph))))  # Lorentz FWHM
            self.bounds.append((0, None))   # Amplitude
        self.bounds.append((minBG0, None))  # Background level (bin 0)
        self.bounds.append((None, None))    # Background slope (counts/bin)
        self.bounds.append((0, 1))          # Tail fraction
        self.bounds.append((0, None))       # Tail scale length

    def stepsize(self, params):
        epsilon = np.copy(params)
        epsilon[0] = 1e-3
        epsilon[-4] = 1e-3  # BG level
        epsilon[-3] = 1e-3  # BG slope
        epsilon[-2] = 1e-4
        epsilon[-1] = 1e-2
        for i in range(self.Nlines):
            epsilon[1+i*3] = params[0]/1e5
            epsilon[2+i*3] = 1e-3
            epsilon[3+i*3] *= 1e-5
        return epsilon


class GaussianFitter(LineFitter):
    """Fit a single Gaussian line, with a low-E tail.

    Parameters are:
    0 - Gaussian resolution (FWHM)
    1 - Pulse height (x-value) of the line peak
    2 - Amplitude (y-value) of the line peak
    3 - Mean background counts per bin
    4 - Background slope (counts per bin per bin)
    5 - Low-energy tail fraction (0 <= f <= 1)
    6 - Low-energy tail scale length

    The units of 0, 1, 2, and 6 are all whatsoever units are used for pulse heights.
    """

    param_meaning = {
        "resolution": 0,
        "peak_ph": 1,
        "amplitude": 2,
        "background": 3,
        "bg_slope": 4,
        "tail_frac": 5,
        "tail_length": 6
    }
    nparam = 7

    def __init__(self):
        super(GaussianFitter, self).__init__()

    def feature_scale(self, params):
        return params[self.param_meaning["resolution"]]

    def guess_starting_params(self, data, binctrs, tailf=0.0, tailt=25.0):
        order_stat = np.array(data.cumsum(), dtype=np.float) / data.sum()

        def percentiles(p):
            return binctrs[(order_stat > p).argmax()]

        peak_loc = percentiles(0.5)
        iqr = (percentiles(0.75) - percentiles(0.25))
        res = iqr * 0.95
        # Ensure baseline guess > 0 (see Issue #152). Guess at least 1 background across all bins
        baseline = max(data[0:10].mean(), 1.0/len(data))
        baseline_slope = (data[-10:].mean() - baseline) / len(data)
        ampl = (data.max() - baseline) * np.pi
        return [res, peak_loc, ampl, baseline, baseline_slope, tailf, tailt]

    def fitfunc(self, params, x):
        """Return the smeared line complex.

        Args:
            <params>  The 7 parameters of the fit (see self.__doc__ for details).
            <x>       An array of pulse heights (params will scale them to energy).
        Returns:
            The line complex intensity, including resolution smearing.
        """
        (P_gaussfwhm, P_phpeak, P_amplitude,
         P_bg, P_bgslope, P_tailfrac, P_tailtau) = params
        sigma = P_gaussfwhm / (8 * np.log(2))**0.5

        def cleanspectrum_fn(x):
            return np.exp(-0.5*(x-P_phpeak)**2/(sigma**2))

        spectrum = _smear_lowEtail(cleanspectrum_fn, x, 0, P_tailfrac, P_tailtau)
        return _scale_add_bg(spectrum, P_amplitude, P_bg, P_bgslope)

    def setbounds(self, params, ph):
        # bin-0 background should be bounded IF the BG slope is held
        minBG0 = self._minBG0(params, ph)

        self.bounds = []
        self.bounds.append((0, 5*(np.max(ph)-np.min(ph))))  # Gauss FWHM
        if self.phscale_positive:
            self.bounds.append((0, None))  # PH Center
        else:
            self.bounds.append((None, None))
        self.bounds.append((0, None))       # Amplitude
        self.bounds.append((minBG0, None))  # Background level (bin 0)
        self.bounds.append((None, None))    # Background slope (counts/bin)
        self.bounds.append((0, 1))          # Tail fraction
        self.bounds.append((0, None))       # Tail scale length

    def stepsize(self, params):
        eps = np.ones(self.nparam, dtype=float)
        eps = np.array((1e-3, params[0]/1e5, 1e-3, 1e-3, 1e-3, 1e-4, 1e-2))
        return eps


class MultiLorentzianComplexFitter(LineFitter):
    """Abstract base class for objects that can fit a spectral line complex.

    Provides methods fitfunc() and fit().  The child classes must provide:
    * a self.spect function object returning the spectrum at a given energy, and
    * a self.guess_starting_params method to return fit parameter guesses given a histogram.
    """

    param_meaning = {
        "resolution": 0,
        "peak_ph": 1,
        "dP_dE": 2,
        "amplitude": 3,
        "background": 4,
        "bg_slope": 5,
        "tail_frac": 6,
        "tail_length": 7
    }
    nparam = 8

    def __init__(self):
        super(MultiLorentzianComplexFitter, self).__init__()

    def feature_scale(self, params):
        return params[self.param_meaning["resolution"]]

    def fitfunc(self, params, x):
        """Return the smeared line complex.

        Args:
            <params>  The 8 parameters of the fit (see self.fit for details).
            <x>       An array of pulse heights (params will scale them to energy).
        Returns:
            The line complex intensity, including resolution smearing.
        """
        (P_gaussfwhm, P_phpeak, P_dphde, P_amplitude,
         P_bg, P_bgslope, P_tailfrac, P_tailtau) = params

        energy = (x - P_phpeak) / P_dphde + self.spect.peak_energy
        self.spect.set_gauss_fwhm(P_gaussfwhm)
        cleanspectrum_fn = self.spect.pdf
        spectrum = _smear_lowEtail(cleanspectrum_fn, energy, P_gaussfwhm, P_tailfrac, P_tailtau)
        retval = _scale_add_bg(spectrum, P_amplitude, P_bg, P_bgslope)
        if any(np.isnan(retval)) or any(retval < 0):
            raise ValueError
        return retval

    def stepsize(self, params):
        """Vector of the parameter step sizes for finding discrete gradient."""
        eps = np.array((1e-3, 1e-3, 1e-4, params[3]/1e4, 1e-3, 1e-3, 1e-3, 1e-1))
        return eps

    def setbounds(self, params, ph):
        # bin-0 background should be bounded IF the BG slope is held
        minBG0 = self._minBG0(params, ph)

        self.bounds = []
        self.bounds.append((0, 5*(np.max(ph)-np.min(ph))))  # Gauss FWHM
        if self.phscale_positive:
            self.bounds.append((0, None))  # PH Center
        else:
            self.bounds.append((None, None))
        self.bounds.append((0, None))       # dPH/dE > 0
        self.bounds.append((0, None))       # Amplitude
        self.bounds.append((minBG0, None))  # Background level (bin 0)
        self.bounds.append((None, None))    # Background slope (counts/bin)
        self.bounds.append((0, 1))          # Tail fraction
        self.bounds.append((0, None))       # Tail scale length

    def plotFit(self, color=None, axis=None, label=""):
        """Plot the last fit and the data to which it was fit."""
        if color is None:
            color = 'blue'
        bins = self.last_fit_bins
        data = self.last_fit_contents
        ph_binsize = bins[1] - bins[0]
        if axis is None:
            plt.clf()
            axis = plt.subplot(111)
            plt.xlabel('pulseheight (arb) - %s' % self.spect.name)
            plt.ylabel('counts per %.3f unit bin' % ph_binsize)
            plt.title(('resolution %.3f, amplitude %.3f, dph/de %.3f\n amp %.3f, '
                       'bg %.3f, bg_slope %.3f. T=%.3f $\\tau$=%.3f') %
                      tuple(self.last_fit_params))
        plot_as_stepped_hist(axis, data, bins, color=color)
        axis.set_xlim([bins[0] - 0.5 * ph_binsize, bins[-1] + 0.5 * ph_binsize])
        de = np.sqrt(self.last_fit_cov[0, 0])
        axis.plot(bins, self.last_fit_result, color='#666666',
                  label="%.2f +- %.2f eV %s" % (self.last_fit_params[0], de, label))
        axis.legend(loc='upper left')


class GenericKAlphaFitter(MultiLorentzianComplexFitter):
    """Fits a generic K alpha spectrum for energy shift and scale, amplitude, and resolution.
    Background level (including a fixed slope) and low-E tailing are also included.

    Note that self.tailfrac and self.tailtau are attributes that determine the starting
    guess for the fraction of events in an exponential low-energy tail and for that tail's
    exponential scale length (in eV). Change if desired.

    Need to add the self.spect instance to subclasses before initializing.
    """

    def __init__(self):
        """Set up a fitter for a K-alpha line complex

        spectrumDef -- should be mass.fluorescence_lines.MnKAlpha, or similar
            subclasses of SpectralLine.
        """
        super(GenericKAlphaFitter, self).__init__()

    def guess_starting_params(self, data, binctrs):
        """A decent heuristic for guessing the inital values, though your informed
        starting point is likely to be better than this.
        """
        if data.sum() <= 0:
            raise ValueError("This histogram has no contents")

        # Heuristic: find the Ka1 line as the peak bin, and then make
        # assumptions about the full width (from 1/4-peak to 1/4-peak) and
        # how that relates to the PH spacing between Ka1 and Ka2
        peak_val = data.max()
        peak_ph = binctrs[data.argmax()]
        lowqtr = binctrs[(data > peak_val * 0.25).argmax()]
        N = len(data)
        topqtr = binctrs[N - 1 - (data > peak_val * 0.25)[::-1].argmax()]

        ph_ka1 = peak_ph
        dph = 0.66 * (topqtr - lowqtr)
        dE = self.spect.ka12_energy_diff  # eV difference between KAlpha peaks
        ampl = data.max() * 9.4
        res = 4.0
        if len(data) > 20:
            # Ensure baseline guess > 0 (see Issue #152). Guess at least 1 background across all bins
            baseline = max(data[0:10].mean(), 1.0/len(data))
        else:
            baseline = 0.1
        baseline_slope = 0.0
        return [res, ph_ka1, dph / dE, ampl, baseline, baseline_slope,
                self.tailfrac, self.tailtau]


class GenericKBetaFitter(MultiLorentzianComplexFitter):

    def __init__(self):
        """Subclasses must define a SpectralLine in self.spect
        """
        super(GenericKBetaFitter, self).__init__()

    def guess_starting_params(self, data, binctrs):
        """Hard to estimate dph/de from a K-beta line. Have to guess scale=1 and
        hope it's close enough to get convergence. Ugh!"""
        peak_ph = binctrs[data.argmax()]
        ampl = data.max() * 9.4
        res = 4.0
        if len(data) > 20:
            # Ensure baseline guess > 0 (see Issue #152). Guess at least 1 background across all bins
            baseline = max(data[0:10].mean(), 1.0/len(data))
        else:
            baseline = 0.1
        baseline_slope = 0.0
        return [res, peak_ph, 1.0, ampl, baseline, baseline_slope,
                self.tailfrac, self.tailtau]


class _lowZ_KAlphaFitter(GenericKAlphaFitter):
    """Overrides the starting parameter guesses, more appropriate
    for low Z where the Ka1,2 peaks can't be resolved."""

    def guess_starting_params(self, data, binctrs):
        n = data.sum()
        if n <= 0:
            raise ValueError("This histogram has no contents")
        cumdata = np.cumsum(data)
        ph_ka1 = binctrs[(cumdata * 2 > n).argmax()]
        res = 2.0
        dph_de = 1.0
        baseline, baseline_slope = 1.0, 0.0
        ampl = 4 * np.max(data)
        return [res, ph_ka1, dph_de, ampl, baseline, baseline_slope, 0.1, 25]<|MERGE_RESOLUTION|>--- conflicted
+++ resolved
@@ -31,14 +31,9 @@
     nhi = min(1000, nhi)  # A practical limit
     nlow = max(nlow, nhi)
     x_wide = np.arange(-nlow, nhi+len(x)) * dx + x[0]
-<<<<<<< HEAD
-    if len(x_wide)>100000:
-        raise Exception("one of your fit parameters is probably crazy, so you're trying to fft data of length %i"%len(x_wide))
-=======
     if len(x_wide) > 100000:
         msg = "you're trying to fft data of length %i (bad fit param?)" % len(x_wide)
         raise ValueError(msg)
->>>>>>> e483f059
 
     freq = np.fft.rfftfreq(len(x_wide), d=dx)
     rawspectrum = cleanspectrum_fn(x_wide)

"""
channel_group.py

Part of the Microcalorimeter Analysis Software System (MASS).

This module defines classes that handle one or more TES data streams together.
"""

from collections import Iterable
from functools import reduce
import os

import six

import numpy as np
import matplotlib.pylab as plt
import h5py

import mass.core.analysis_algorithms
import mass.calibration.energy_calibration

from mass.calibration.energy_calibration import EnergyCalibration
from mass.core.channel import MicrocalDataSet, PulseRecords, NoiseRecords, GroupLooper
from mass.core.cython_channel import CythonMicrocalDataSet
from mass.core.cut import CutFieldMixin
from mass.core.utilities import InlineUpdater, show_progress, plot_multipage
from mass.core.ljh_util import remove_unpaired_channel_files, \
    filename_glob_expand

import logging
LOG = logging.getLogger("mass")


def _generate_hdf5_filename(rawname):
    """Generate the appropriate HDF5 filename based on a file's LJH name.

    Takes /path/to/data_chan33.ljh --> /path/to/data_mass.hdf5
    """
    import re
    fparts = re.split(r"_chan\d+", rawname)
    prefix_path = fparts[0]
    if rawname.endswith("noi"):
        prefix_path += '_noise'
    return prefix_path + "_mass.hdf5"


def RestoreTESGroup(hdf5filename, hdf5noisename=None):
    """Generate a TESGroup object from a data summary HDF5 file.

    Args:
        hdf5filename (string): the data summary file
        hdf5noisename (string): the noise summary file; this can often be inferred from
            the noise raw filenames, which are stored in the pulse HDF5 file (assuming you
            aren't doing something weird). (default None)
    """
    pulsefiles = []
    channum = []
    noisefiles = []
    generated_noise_hdf5_name = None

    with h5py.File(hdf5filename, "r") as h5file:
        for name, group in h5file.items():
            if not name.startswith("chan"):
                continue
            pulsefiles.append(group.attrs['filename'])
            channum.append(group.attrs['channum'])

            if hdf5noisename is None:
                fname = group.attrs['noise_filename']
                if generated_noise_hdf5_name is None:
                    generated_noise_hdf5_name = _generate_hdf5_filename(fname)
                elif generated_noise_hdf5_name != _generate_hdf5_filename(fname):
                    raise RuntimeError("""The implied HDF5 noise files names are not the same for all channels.
                    The first channel implies '%s'
                    and another implies '%s'.
                    Instead, you should run RestoreTESGroup with an explicit hdf5noisename argument.""" %
                                       (generated_noise_hdf5_name, _generate_hdf5_filename(fname)))
                noisefiles.append(fname)
        h5file.close()

    if hdf5noisename is not None:
        with h5py.File(hdf5noisename, "r") as h5file:
            for ch in channum:
                group = h5file['chan%d' % ch]
                noisefiles.append(group.attrs['filename'])
            h5file.close()
    else:
        hdf5noisename = generated_noise_hdf5_name

    return TESGroup(pulsefiles, noisefiles, hdf5_filename=hdf5filename,
                    hdf5_noisefilename=hdf5noisename)


class TESGroup(CutFieldMixin, GroupLooper):
    """The interface for a group of one or more microcalorimeters."""

    def __init__(self, filenames, noise_filenames=None, noise_only=False,
                 noise_is_continuous=True, max_cachesize=None,
                 hdf5_filename=None, hdf5_noisefilename=None,
                 never_use=None, use_only=None, max_chans=None):
        """Set up a group of related data sets by their filenames.

        Args:
            filenames: either a sequence of pulse filenames, or a shell "glob pattern"
                that can be expanded to a list of filenames
            noise_filenames: either a sequence of noise filenames, or a shell
                "glob pattern" that can be expanded to a list of filenames, or
                None (if there are to be no noise data). (default None)
            noise_only (bool): if True, then treat this as a pulse-free analysis
                and take filenames to be a list of noise files (default False)
            noise_is_continuous (bool): whether to treat sequential noise records
                as continuous in time (default True)
            max_cachesize: the maximum number of bytes to read when reading and
                caching raw data. If None, use the default of ??.
            hdf5_filename: if not None, the filename to use for backing the
                analyzed data in HDF5 (default None). If None, choose a sensible
                filename based on the input data filenames.
            hdf5_noisefilename: if not None, the filename to use for backing the
                analyzed noise data in HDF5 (default None). If None, choose a sensible
                filename based on the input data filenames.
            never_use: if not None, a sequence of channel numbers to ignore
                (default None).
            use_only:  if not None, a sequence of channel numbers to use, i.e.
                ignore all channels not on this list (default None).
            max_chans: open at most this many ljh files
        """

        if noise_filenames is not None and len(noise_filenames) == 0:
            noise_filenames = None

        # In the noise_only case, you can put the noise file names either in the
        # usual (pulse) filenames argument or in the noise_filenames argument.
        self.noise_only = noise_only
        if noise_only and noise_filenames is None:
            filenames, noise_filenames = (), filenames

        # Handle the case that either filename list is a glob pattern (e.g.,
        # "files_chan*.ljh"). Note that this will return a list, never a string,
        # even if there is only one result from the pattern matching.
        pattern = filenames
        filenames = filename_glob_expand(filenames)
        if filenames is None or len(filenames) == 0:
            raise ValueError("Pulse filename pattern '%s' expanded to no files" % pattern)
        if noise_filenames is not None:
            pattern = noise_filenames
            noise_filenames = filename_glob_expand(noise_filenames)
            if noise_filenames is None or len(noise_filenames) == 0:
                raise ValueError("Noise filename pattern '%s' expanded to no files" % pattern)

        # If using a glob pattern especially, we have to be careful to eliminate files that are
        # missing a partner, either noise without pulse or pulse without noise.
        remove_unpaired_channel_files(filenames, noise_filenames,
                                      never_use=never_use, use_only=use_only)

        # enforce max_chans
        if max_chans is not None:
            n = min(max_chans, len(filenames))
            filenames = filenames[:n]
            noise_filenames = noise_filenames[:n]

        # Figure out where the 2 HDF5 files are to live, if the default argument
        # was given for their paths.
        if hdf5_filename is None and not noise_only:
            hdf5_filename = _generate_hdf5_filename(filenames[0])
        if hdf5_noisefilename is None and noise_filenames is not None:
            hdf5_noisefilename = _generate_hdf5_filename(noise_filenames[0])

        # Handle the pulse files.
        if noise_only:
            self.filenames = ()
            self.hdf5_file = None
        else:
            # Convert a single filename to a tuple of size one
            if isinstance(filenames, six.string_types):
                filenames = (filenames,)
            self.filenames = tuple(filenames)
            self.n_channels = len(self.filenames)
            self.hdf5_file = h5py.File(hdf5_filename, 'a')

        # Cut parameter description need to initialized.
        self.cut_field_desc_init()

        # Same for noise filenames
        self.noise_filenames = None
        self.hdf5_noisefile = None
        if noise_filenames is not None:
            if isinstance(noise_filenames, six.string_types):
                noise_filenames = (noise_filenames,)
            self.noise_filenames = noise_filenames
            self.hdf5_noisefile = h5py.File(hdf5_noisefilename, 'a')
            if noise_only:
                self.n_channels = len(self.noise_filenames)

        # Set up other aspects of the object
        self.nhits = None
        self.n_segments = 0

        self.nPulses = 0
        self.nPresamples = 0
        self.nSamples = 0
        self.timebase = 0.0

        self._cached_segment = None
        self._cached_pnum_range = None
        self._allowed_pnum_ranges = None
        self._allowed_segnums = None
        self.pulses_per_seg = None
        self._bad_channums = dict()

        if self.noise_only:
            self._setup_per_channel_objects_noiseonly(noise_is_continuous)
        else:
            self._setup_per_channel_objects(noise_is_continuous)

        if max_cachesize is not None:
            if max_cachesize < self.n_channels * self.channels[0].segmentsize:
                self.set_segment_size(max_cachesize // self.n_channels)

        self.updater = InlineUpdater

    def _setup_per_channel_objects(self, noise_is_continuous=True):
        pulse_list = []
        noise_list = []
        dset_list = []

        for i, fname in enumerate(self.filenames):
            # Create the pulse records file interface and the overall MicrocalDataSet
            pulse = PulseRecords(fname)
            LOG.info("%s %i", fname, pulse.nPulses)
            if pulse.nPulses == 0:
                LOG.info("TESGroup is skipping a file that has zero pulses: %s", fname)
                continue  # don't load files with zero pulses

            hdf5_group = self.hdf5_file.require_group("chan%d" % pulse.channum)
            hdf5_group.attrs['filename'] = fname

            dset = CythonMicrocalDataSet(pulse.__dict__, tes_group=self, hdf5_group=hdf5_group)

            if 'calibration' in hdf5_group:
                hdf5_cal_grp = hdf5_group['calibration']
                for cal_name in hdf5_cal_grp:
                    dset.calibration[cal_name] = EnergyCalibration.load_from_hdf5(
                        hdf5_cal_grp, cal_name)

            if 'why_bad' in hdf5_group.attrs:
                self._bad_channums[dset.channum] = [comment.decode() for comment in
                                                    hdf5_group.attrs['why_bad']]

            # If appropriate, add to the MicrocalDataSet the NoiseRecords file interface
            if self.noise_filenames is not None:
                nf = self.noise_filenames[i]
                hdf5_group.attrs['noise_filename'] = nf
                try:
                    hdf5_noisegroup = self.hdf5_noisefile.require_group("chan%d" % pulse.channum)
                    hdf5_noisegroup.attrs['filename'] = nf
                except Exception:
                    hdf5_noisegroup = None
                noise = NoiseRecords(nf, records_are_continuous=noise_is_continuous,
                                     hdf5_group=hdf5_noisegroup)

                if pulse.channum != noise.channum:
                    LOG.warn("WARNING: TESGroup did not add data: channums don't match %s, %s", fname, nf)
                    continue
                dset.noise_records = noise
                assert(dset.channum == dset.noise_records.channum)
                noise_list.append(noise)

            pulse_list.append(pulse)
            dset_list.append(dset)

            if self.n_segments == 0:
                for attr in ("nSamples", "nPresamples", "timebase"):
                    self.__dict__[attr] = pulse.__dict__[attr]
            else:
                for attr in ("nSamples", "nPresamples", "timebase"):
                    if self.__dict__[attr] != pulse.__dict__[attr]:
                        raise ValueError("Unequal values of %s: %f != %f" % (attr, float(self.__dict__[attr]),
                                                                             float(pulse.__dict__[attr])))
            self.n_segments = max(self.n_segments, pulse.n_segments)
            self.nPulses = max(self.nPulses, pulse.nPulses)

        # Store relevant facts as attributes to the HDF5 file
        if self.hdf5_file is not None:
            self.hdf5_file.attrs.update({'npulses': self.nPulses,
                                         'nsamples': self.nSamples,
                                         'npresamples': self.nPresamples,
                                         'frametime': self.timebase})

        self.channels = tuple(pulse_list)
        self.noise_channels = tuple(noise_list)
        self.datasets = tuple(dset_list)

        for index, (pr, ds) in enumerate(zip(self.channels, self.datasets)):
            ds.pulse_records = pr
            ds.index = index

        if len(pulse_list) > 0:
            self.pulses_per_seg = pulse_list[0].pulses_per_seg

    def _setup_per_channel_objects_noiseonly(self, noise_is_continuous=True):
        noise_list = []
        dset_list = []
        for fname in self.noise_filenames:

            noise = NoiseRecords(fname, records_are_continuous=noise_is_continuous)
            try:
                hdf5_group = self.hdf5_noisefile.require_group("chan%d" % noise.channum)
                hdf5_group.attrs['filename'] = fname
                noise.hdf5_group = hdf5_group
            except Exception:
                hdf5_group = None

            dset = MicrocalDataSet(noise.__dict__, hdf5_group=hdf5_group)
            dset.noise_records = noise
            noise_list.append(noise)
            dset_list.append(dset)

            if self.n_segments == 0:
                for attr in ("nSamples", "nPresamples", "timebase"):
                    self.__dict__[attr] = noise.__dict__[attr]
            else:
                for attr in ("nSamples", "nPresamples", "timebase"):
                    if self.__dict__[attr] != noise.__dict__[attr]:
                        raise ValueError(
                            "Unequal values of %s: %f != %f" % (attr, float(self.__dict__[attr]),
                                                                float(noise.__dict__[attr])))
            self.n_segments = max(self.n_segments, noise.n_segments)
            self.nPulses = max(self.nPulses, noise.nPulses)

        # Store relevant facts as attributes to the HDF5 file
        if self.hdf5_file is not None:
            self.hdf5_file.attrs.update({'npulses': self.nPulses,
                                         'nsamples': self.nSamples,
                                         'npresamples': self.nPresamples,
                                         'frametime': self.timebase})

        self.channels = ()
        self.noise_channels = tuple(noise_list)
        self.datasets = tuple(dset_list)

        for index, (pr, ds) in enumerate(zip(self.channels, self.datasets)):
            ds.pulse_records = pr
            ds.index = index

    def __repr__(self):
        if self.noise_only:
            return "{0:s}(noise={1:s}, noise_only=True)".format(self.__class__.__name__,
                                                                os.path.dirname(self.noise_filenames[0]))
        elif self.noise_filenames is not None:
            return "{0:s}(pulse={1:s}, noise={2:s})".format(self.__class__.__name__,
                                                            os.path.dirname(self.filenames[0]),
                                                            os.path.dirname(self.noise_filenames[0]))
        else:
            return "{0:s}(pulse={1:s}, noise=None)".format(self.__class__.__name__,
                                                            os.path.dirname(self.filenames[0]))

    def __iter__(self):
        """Iterator over the self.datasets in channel number order"""
        for ds in self.iter_channels():
            yield ds

    def iter_channels(self, include_badchan=False):
        """Iterator over the self.datasets in channel number order

        Args:
            include_badchan (bool): whether to include officially bad channels
                in the result (default False).
        """
        for ds in self.datasets:
            if not include_badchan:
                if ds.channum in self._bad_channums:
                    continue
            yield ds

    def iter_channel_numbers(self, include_badchan=False):
        """Iterator over  the channel numbers in channel number order

        Args:
            include_badchan (bool): whether to include officially bad channels
                in the result (default False).
        """
        for ds in self.iter_channels(include_badchan=include_badchan):
            yield ds.channum

    def set_chan_good(self, *args):
        """Set one or more channels to be good.

        (No effect for channels already listed as good.)

        Args:
            *args  Arguments to this function are integers or containers of integers.  Each
                integer is removed from the bad-channels list.
        """
        added_to_list = set.union(*[set(x) if isinstance(x, Iterable) else {x} for x in args])

        for channum in added_to_list:
            if channum in self._bad_channums:
                comment = self._bad_channums.pop(channum)
                del self.hdf5_file["chan{0:d}".format(channum)].attrs['why_bad']
                LOG.info("chan %d set good, had previously been set bad for %s", channum, str(comment))
            else:
                LOG.info("chan %d not set good because it was not set bad", channum)

    def set_chan_bad(self, *args):
        """Set one or more channels to be bad.

        (No effect for channels already listed as bad.)

        Args:
            *args  Arguments to this function are integers or containers of integers.  Each
                integer is added to the bad-channels list.

        Examples:
            data.set_chan_bad(1, "too few good pulses")
            data.set_chan_bad(103, [1, 3, 5], "detector unstable")
        """
        added_to_list = set.union(*[set(x) if isinstance(x, Iterable) else {x} for x in args
                                    if not isinstance(x, six.string_types)])
        comment = reduce(lambda x, y: y, [x for x in args if isinstance(x, six.string_types)], '')

        for channum in added_to_list:
            new_comment = self._bad_channums.get(channum, []) + [comment]
            self._bad_channums[channum] = new_comment
            LOG.warn('WARNING: Chan %s flagged bad because %s', channum, comment)
            self.hdf5_file["chan{0:d}".format(channum)].attrs['why_bad'] =  \
                np.asarray(new_comment, dtype=np.bytes_)

    def set_all_chan_good(self):
        """Set all channels to be good."""
        # Must do it this way so that you aren't iterating over a list while
        # also changing that list
        bad_chan_list = [ch for ch in self._bad_channums]
        for channum in bad_chan_list:
            self.set_chan_good(channum)

    def n_good_channels(self):
        return self.n_channels - len(self._bad_channums.keys())

    @property
    def timestamp_offset(self):
        ts = set([ds.timestamp_offset for ds in self if ds.channum not in self._bad_channums])
        if len(ts) == 1:
            return ts.pop()
        else:
            return None

    @property
    def channel(self):
        return {ds.channum: ds for ds in self.datasets}

    @property
    def good_channels(self):
        return [ds.channum for ds in self if ds.channum not in self._bad_channums]

    @property
    def num_good_channels(self):
        return len(self.good_channels)

    @property
    def first_good_dataset(self):
        if self.num_good_channels > 0:
            return self.channel[self.good_channels[0]]
        else:
            raise IndexError("WARNING: All datasets flagged bad, most things won't work.")

    @property
    def why_chan_bad(self):
        return self._bad_channums.copy()

    def clear_cache(self):
        """Invalidate any cached raw data."""
        self._cached_segment = None
        self._cached_pnum_range = None
        for ds in self.datasets:
            ds.data = None
        if 'raw_channels' in self.__dict__:
            for rc in self.raw_channels:
                rc.data = None
        if 'noise_channels' in self.__dict__:
            for nc in self.noise_channels:
                nc.datafile.clear_cache()

    def sample2segnum(self, samplenum):
        """Returns the segment number of sample number <samplenum>."""
        if samplenum >= self.nPulses:
            samplenum = self.nPulses - 1
        return samplenum // self.pulses_per_seg

    def segnum2sample_range(self, segnum):
        """Return the (first,end) sample numbers of the segment numbered <segnum>.
        Note that <end> is 1 beyond the last sample number in that segment."""
        return segnum * self.pulses_per_seg, (segnum + 1) * self.pulses_per_seg

    def set_data_use_ranges(self, ranges=None):
        """Set the range of sample numbers that this object will use when iterating over
        raw data.

        <ranges> can be None (which causes all samples to be used, the default);
                or a 2-element sequence (a,b), which causes only a through b-1 inclusive to be used;
                or a sequence of 2-element sequences, which is like the previous
                but with multiple sample ranges allowed.
        """
        if ranges is None:
            allowed_ranges = [[0, self.nPulses]]
        elif len(ranges) == 2 and np.isscalar(ranges[0]) and np.isscalar(ranges[1]):
            allowed_ranges = [[ranges[0], ranges[1]]]
        else:
            allowed_ranges = [r for r in ranges]

        allowed_segnums = np.zeros(self.n_segments, dtype=np.bool)
        for first, end in allowed_ranges:
            assert first <= end
            for sn in range(self.sample2segnum(first), self.sample2segnum(end - 1) + 1):
                allowed_segnums[sn] = True

        self._allowed_pnum_ranges = allowed_ranges
        self._allowed_segnums = allowed_segnums

        if ranges is not None:
            LOG.warn("""Warning!  This feature is only half-complete.  Currently, granularity is limited.
    Only full "segments" of size %d records can be ignored.
    Will use %d segments and ignore %d.""", self.pulses_per_seg, self._allowed_segnums.sum(),
                     self.n_segments - self._allowed_segnums.sum())

    def iter_segments(self, first_seg=0, end_seg=-1, sample_mask=None, segment_mask=None):
        if self._allowed_segnums is None:
            self.set_data_use_ranges(None)

        if end_seg < 0:
            end_seg = self.n_segments
        for i in range(first_seg, end_seg):
            if not self._allowed_segnums[i]:
                continue
            a, b = self.segnum2sample_range(i)
            if sample_mask is not None:
                if b > len(sample_mask):
                    b = len(sample_mask)
                if not sample_mask[a:b].any():
                    LOG.info('We can skip segment %4d', i)
                    continue  # Don't need anything in this segment.  Sweet!
            if segment_mask is not None:
                if not segment_mask[i]:
                    LOG.info('We can skip segment %4d', i)
                    continue  # Don't need anything in this segment.  Sweet!
            first_rnum, end_rnum = self.read_segment(i)
            yield first_rnum, end_rnum

    @show_progress("summarize_data")
    def summarize_data(self, peak_time_microsec=None, pretrigger_ignore_microsec=None,
                       cut_pre=0, cut_post=0,
                       include_badchan=False, forceNew=False, use_cython=True, doPretrigFit=False):
        """Summarize the data with per-pulse summary quantities for each channel.

        peak_time_microsec will be determined automatically if None, and will be
        stored in channels as ds.peak_samplenumber.

        Args:
            use_cython uses a cython (aka faster) implementation of summarize.
        """
        nchan = float(len(self.channel.keys())) if include_badchan else float(
            self.num_good_channels)

        for i, ds in enumerate(self.iter_channels(include_badchan)):
            try:
                ds.summarize_data(peak_time_microsec=peak_time_microsec,
                                  pretrigger_ignore_microsec=pretrigger_ignore_microsec,
                                  cut_pre=cut_pre,
                                  cut_post=cut_post,
                                  forceNew=forceNew, use_cython=use_cython,
                                  doPretrigFit=doPretrigFit)
                yield (i + 1.0) / nchan
                self.hdf5_file.flush()
            except Exception as e:
                self.set_chan_bad(ds.channum, "summarize_data failed with %s" % e)

    def calc_external_trigger_timing(self, after_last=False, until_next=False,
                                     from_nearest=False, forceNew=False):
        if not (after_last or until_next or from_nearest):
            raise ValueError(
                "at least one of from_last, until_next, or from_nearest should be True")
        ds = self.first_good_dataset

        # loading this dataset can be slow, so lets do it only once for the whole ChannelGroup
        external_trigger_rowcount = np.asarray(ds.external_trigger_rowcount[:], dtype=np.int64)

        for ds in self:
            try:
                if forceNew or\
                        ("rows_after_last_external_trigger" not in ds.hdf5_group and after_last) or\
                        ("rows_until_next_external_trigger" not in ds.hdf5_group and until_next) or\
                        ("rows_from_nearest_external_trigger" not in ds.hdf5_group and from_nearest):
                    rows_after_last_external_trigger, rows_until_next_external_trigger = \
                        mass.core.analysis_algorithms.nearest_arrivals(ds.p_rowcount[:],
                                                                       external_trigger_rowcount)
                    if after_last:
                        g = ds.hdf5_group.require_dataset("rows_after_last_external_trigger",
                                                          (ds.nPulses,), dtype=np.int64)
                        g[:] = rows_after_last_external_trigger
                    if until_next:
                        g = ds.hdf5_group.require_dataset("rows_until_next_external_trigger",
                                                          (ds.nPulses,), dtype=np.int64)
                        g[:] = rows_until_next_external_trigger
                    if from_nearest:
                        g = ds.hdf5_group.require_dataset("rows_from_nearest_external_trigger",
                                                          (ds.nPulses,), dtype=np.int64)
                        g[:] = np.fmin(rows_after_last_external_trigger,
                                       rows_until_next_external_trigger)
            except Exception:
                self.set_chan_bad(ds.channum, "calc_external_trigger_timing")

    def read_trace(self, record_num, dataset_num=0, channum=None):
        """Read one trace from cache or disk.

        Args:
            record_num (int): the pulse record number to read.
            dataset_num (int): the dataset number to use
            channum (int): the channel number to use (if both this and dataset_num
                are given, use channum in preference).

        Returns:
            an ndarray: the pulse numbered <record_num>
        """
        ds = self.channel.get(channum, self.datasets[dataset_num])
        return ds.read_trace(record_num)

    def plot_traces(self, pulsenums, dataset_num=0, channum=None, pulse_summary=True, axis=None,
                    difference=False, residual=False, valid_status=None, shift1=False):
        """Plot some example pulses, given by record number.

        Args:
            <pulsenums>   A sequence of record numbers, or a single number.
            <dataset_num> Dataset index (0 to n_dets-1, inclusive).  Will be used only if
                          <channum> is invalid.
            <channum>    Channel number.  If valid, it will be used instead of dataset_num.
            <pulse_summary> Whether to put text about the first few pulses on the plot
                (default True)
            <axis>       A plt axis to plot on (default None, i.e., create a new axis)
            <difference> Whether to show successive differences (that is, d(pulse)/dt) or the raw data
                (default False).
            <residual>   Whether to show the residual between data and opt filtered model,
                 or just raw data (default False).
            <valid_status> If None, plot all pulses in <pulsenums>.  If "valid" omit any from that set
                that have been cut.  If "cut", show only those that have been cut.
                (default None).
            <shift1>     Whether to take pulses with p_shift1==True and delay them by
                1 sample (default False, i.e., show the pure raw data w/o shifting).
        """

        if channum in self.channel:
            dataset = self.channel[channum]
            dataset_num = dataset.index
        else:
            dataset = self.datasets[dataset_num]
            if channum is not None:
                LOG.info("Cannot find channum[%d], so using dataset #%d", channum, dataset_num)
        return dataset.plot_traces(pulsenums, pulse_summary, axis, difference,
                                   residual, valid_status, shift1)

    def plot_summaries(self, quantity, valid='uncut', downsample=None, log=False, hist_limits=None,
                       channel_numbers=None, dataset_numbers=None):
        """Plot a summary of one quantity from the data set.

        This plot includes time series and histograms of this quantity.  This
        method plots all channels in the group, but only one quantity.  If you
        would rather see all quantities for one channel, then use the group's
        group.channel[i].plot_summaries() method.

        Args:
            quantity: A case-insensitive whitespace-ignored one of the following list, or the numbers
               that go with it:
               "Pulse RMS" (0)
               "Pulse Avg" (1)
               "Peak Value" (2)
               "Pretrig RMS" (3)
               "Pretrig Mean" (4)
               "Max PT Deriv" (5)
               "Rise Time" (6)
               "Peak Time" (7)
               "Peak Index" (8)

            valid: The words 'uncut' or 'cut', meaning that only uncut or cut data
                are to be plotted *OR* None, meaning that all pulses should be plotted.

            downsample (int): To prevent the scatter plots (left panels) from getting too crowded,
                 plot only one out of this many samples.  If None, then plot will be
                 downsampled to 10,000 total points.
            log (bool): Use logarithmic y-axis on the histograms (right panels).
            hist_limits: if not None, limit the right-panel histograms to this range.
            channel_numbers: A sequence of channel numbers to plot. If None, then plot all.
            dataset_numbers: A sequence of the datasets [0...n_channels-1] to plot.  If None
                (the default) then plot all datasets in numerical order. But ignored
                if channel_numbers is not None.
        """

        plottables = (
            ("p_pulse_rms", 'Pulse RMS', 'magenta', None),
            ("p_pulse_average", 'Pulse Avg', 'purple', [0, 5000]),
            ("p_peak_value", 'Peak value', 'blue', None),
            ("p_pretrig_rms", 'Pretrig RMS', 'green', [0, 4000]),
            ("p_pretrig_mean", 'Pretrig Mean', '#00ff26', None),
            ("p_postpeak_deriv", 'Max PostPk deriv', 'gold', [0, 700]),
            ("p_rise_time[:]*1e3", 'Rise time (ms)', 'orange', [0, 12]),
            ("p_peak_time[:]*1e3", 'Peak time (ms)', 'red', [-3, 9]),
            ("p_peak_index[:]", 'Peak index', 'red', [600, 800])
        )

        quant_names = [p[1].lower().replace(" ", "") for p in plottables]
        if quantity in range(len(quant_names)):
            plottable = plottables[quantity]
        else:
            quantity = quant_names.index(quantity.lower().replace(" ", ""))
            plottable = plottables[quantity]

        MAX_TO_PLOT = 16
        if channel_numbers is None:
            if dataset_numbers is None:
                datasets = [ds for ds in self]
                if len(datasets) > MAX_TO_PLOT:
                    datasets = datasets[:MAX_TO_PLOT]
            else:
                datasets = [self.datasets[i] for i in dataset_numbers]
            channel_numbers = [ds.channum for ds in datasets]
        else:
            datasets = [self.channel[i] for i in channel_numbers]

        # Plot timeseries with 0 = the last 00 UT during or before the run.
        last_record = np.max([ds.p_timestamp[-1] for ds in self])
        last_midnight = last_record - (last_record % 86400)
        hour_offset = last_midnight/3600.

        plt.clf()
        ny_plots = len(datasets)
        for i, (channum, ds) in enumerate(zip(channel_numbers, datasets)):

            # Convert "uncut" or "cut" to array of all good or all bad data
            if isinstance(valid, six.string_types):
                if "uncut" in valid.lower():
                    valid_mask = ds.cuts.good()
                    LOG.info("Plotting only uncut data"),
                elif "cut" in valid.lower():
                    valid_mask = ds.cuts.bad()
                    LOG.info("Plotting only cut data"),
                elif 'all' in valid.lower():
                    valid_mask = None
                    LOG.info("Plotting all data, cut or uncut"),
                else:
                    raise ValueError(
                        "If valid is a string, it must contain 'all', 'uncut' or 'cut'.")

            if valid_mask is not None:
                nrecs = valid_mask.sum()
                if downsample is None:
                    downsample = nrecs // 10000
                    if downsample < 1:
                        downsample = 1
                hour = ds.p_timestamp[valid_mask][::downsample] / 3600.0
            else:
                nrecs = ds.nPulses
                if downsample is None:
                    downsample = ds.nPulses // 10000
                    if downsample < 1:
                        downsample = 1
                hour = ds.p_timestamp[::downsample] / 3600.0
            LOG.info("Chan %3d (%d records; %d in scatter plots)", channum, nrecs, hour.shape[0])

            (vect, label, color, default_limits) = plottable
            if hist_limits is None:
                limits = default_limits
            else:
                limits = hist_limits

            # Vectors are being sampled and multiplied, so eval() is needed.
            vect = eval("ds.%s" % vect)[valid_mask]

            # Scatter plots on left half of figure
            if i == 0:
                ax_master = plt.subplot(ny_plots, 2, 1 + i * 2)
            else:
                plt.subplot(ny_plots, 2, 1 + i * 2, sharex=ax_master)

            if len(vect) > 0:
                plt.plot(hour-hour_offset, vect[::downsample], '.', ms=1, color=color)
            else:
                plt.text(.5, .5, 'empty', ha='center', va='center', size='large',
                         transform=plt.gca().transAxes)
            if i == 0:
                plt.title(label)
            plt.ylabel("Ch %d" % channum)
            if i == ny_plots - 1:
                plt.xlabel("Time since last UT midnight (hours)")

            # Histograms on right half of figure
            if i == 0:
                axh_master = plt.subplot(ny_plots, 2, 2 + i * 2)
            else:
                if 'Pretrig Mean' == label:
                    plt.subplot(ny_plots, 2, 2 + i * 2)
                else:
                    plt.subplot(ny_plots, 2, 2 + i * 2, sharex=axh_master)

            if limits is None:
                in_limit = np.ones(len(vect), dtype=np.bool)
            else:
                in_limit = np.logical_and(vect > limits[0], vect < limits[1])
            if in_limit.sum() <= 0:
                plt.text(.5, .5, 'empty', ha='center', va='center', size='large',
                         transform=plt.gca().transAxes)
            else:
                contents, _bins, _patches = plt.hist(vect[in_limit], 200, log=log,
                                                     histtype='stepfilled', fc=color, alpha=0.5)
            if i == ny_plots - 1:
                plt.xlabel(label)
            if log:
                plt.ylim(ymin=contents.min())
            plt.tight_layout()

    def make_masks(self, pulse_avg_range=None,
                   pulse_peak_range=None,
                   pulse_rms_range=None, gains=None):
        """Generate a sequence of masks for use in compute_average_pulses().

        Args:
            pulse_avg_range -- A 2-sequence giving the (minimum,maximum) p_pulse_average
            pulse_peak_range -- A 2-sequence giving the (minimum,maximum) p_peak_value
            pulse_rms_range --  A 2-sequence giving the (minimum,maximum) p_pulse_rms
            gains -- The set of gains to use, if any.

        Returns:
            a list of ndvectors of boolean dtype, one list per channel.
            Each vector says whether each pulse in that channel is in the given
            range of allowed pulse sizes.
        """

        for ds in self:
            if ds.nPulses == 0:
                self.set_chan_bad(ds.channum, "has 0 pulses")

        masks = []
        if gains is None:
            gains = np.ones(self.n_channels)

        nranges = 0
        if pulse_avg_range is not None:
            nranges += 1
            vectname = "p_pulse_average"
            pmin, pmax = pulse_avg_range
        if pulse_peak_range is not None:
            nranges += 1
            vectname = "p_peak_value"
            pmin, pmax = pulse_peak_range
        if pulse_rms_range is not None:
            nranges += 1
            vectname = "p_pulse_rms"
            pmin, pmax = pulse_rms_range

        if nranges == 0:
            raise ValueError("Call make_masks with one of pulse_avg_range"
                             " pulse_rms_range, or pulse_peak_range specified.")
        elif nranges > 1:
            LOG.warn("Warning: make_masks uses only one range argument.  Checking only '%s'.", vectname)

        middle = 0.5 * (pmin + pmax)
        abs_lim = 0.5 * np.abs(pmax - pmin)
        for gain, dataset in zip(gains, self.datasets):
            v = dataset.__dict__[vectname][:]
            m = np.abs(v / gain - middle) <= abs_lim
            m = np.logical_and(m, dataset.cuts.good())
            masks.append(m)
        return masks

    def compute_average_pulse(self, masks, subtract_mean=True, forceNew=False):
        """Compute an average pulse in each TES channel.

        Store the averages in self.datasets.average_pulse, a length nSamp vector.
        Note that this method replaces any previously computed self.datasets.average_pulse

        Args:
            masks: A sequence of length self.n_channels, one sequence per channel.
                The elements of `masks` should be booleans or interpretable as booleans.

            subtract_mean (bool): whether each average pulse will subtract a constant
                to ensure that the pretrigger mean (first self.nPresamples elements) is zero.
        """
        if len(masks) != len(self.datasets):
            raise ValueError("masks must include exactly one mask per data channel")

        # Make sure that masks is a sequence of 1D arrays of the right shape
        for i, m in enumerate(masks):
            if not isinstance(m, np.ndarray):
                raise ValueError("masks[%d] is not a np.ndarray" % i)

        for (mask, ds) in zip(masks, self.datasets):
            if ds.channum not in self.good_channels:
                continue
            ds.compute_average_pulse(mask, subtract_mean=subtract_mean, forceNew=forceNew)

    def plot_average_pulses(self, axis=None, channels=None, cmap=None, legend=True,
                            fcut=None, include_badchan=False):
        """Plot average pulse for channel number <channum> on matplotlib.Axes
        <axis>, or on a new Axes if <axis> is None. If <channum> is not a valid
        channel number, then plot all average pulses. If <fcut> is not None,
        then lowpass filter the traces with this cutoff frequency prior to
        plotting.
        """

        if axis is None:
            plt.clf()
            axis = plt.subplot(111)

        if cmap is None:
            cmap = plt.cm.get_cmap("nipy_spectral")

        dt = (np.arange(self.nSamples) - self.nPresamples) * self.timebase * 1e3

        if channels is None:
            dsets = [ds for ds in self.iter_channels(include_badchan=include_badchan)]
        else:
            dsets = [self.channel[c] for c in channels]
        nplot = len(dsets)

        for i, ds in enumerate(dsets):
            avg_pulse = ds.average_pulse[:].copy()
            if fcut is not None:
                avg_pulse = mass.core.analysis_algorithms.filter_signal_lowpass(
                    avg_pulse, 1./self.timebase, fcut)
            plt.plot(dt, avg_pulse, label="Chan %d" % ds.channum,
                     color=cmap(float(i) / nplot))

        plt.title("Average pulse for each channel when it is hit")

        plt.xlabel("Time past trigger (ms)")
        plt.ylabel("Raw counts")
        plt.xlim([dt[0], dt[-1]])
        if legend:
            plt.legend(loc='best')
            if nplot > 12:
                ltext = axis.get_legend().get_texts()
                plt.setp(ltext, fontsize='small')

    @show_progress("compute_filters")
    def compute_filters(self, fmax=None, f_3db=None, cut_pre=0, cut_post=0, forceNew=False, category={}):
        """
        compute_filters(self, fmax=None, f_3db=None, forceNew=False)

        Looks at ds._use_new_filters to decide which type of filter to use.

        cut_pre: Cut this many samples from the start of the filter, giving them 0 weight.
        cut_post: Cut this many samples from the end of the filter, giving them 0 weight.
        """
        # Analyze the noise, if not already done
        needs_noise = any([ds.noise_autocorr[0] == 0.0
                           or ds.noise_psd[1] == 0 for ds in self])
        if needs_noise:
            LOG.debug("Computing noise autocorrelation and spectrum")
            self.compute_noise_spectra()

        for ds_num, ds in enumerate(self):
            if "filters" not in ds.hdf5_group or forceNew:
                if len(ds.first_n_good_pulses(10, category=category)[0]) < 10:
                    ds.filter = None
                    self.set_chan_bad(ds.channum, 'cannot compute filter, too few good pulses')
                    continue
                if ds._use_new_filters:
<<<<<<< HEAD
                    f = ds.compute_newfilter(fmax=fmax, f_3db=f_3db, 
                    cut_pre=cut_pre, cut_post=cut_post, category=category)
                else:
                    f = ds.compute_oldfilter(fmax=fmax, f_3db=f_3db, 
                    cut_pre=cut_pre, cut_post=cut_post, category=category) # uses average pulse, not category
=======
                    f = ds.compute_newfilter(fmax=fmax, f_3db=f_3db,
                                             cut_pre=cut_pre, cut_post=cut_post)
                else:
                    f = ds.compute_oldfilter(fmax=fmax, f_3db=f_3db,
                                             cut_pre=cut_pre, cut_post=cut_post)
>>>>>>> d325bf1a
                ds.filter = f

                # Store all filters created to a new HDF5 group
                h5grp = ds.hdf5_group.require_group('filters')
                if f.f_3db is not None:
                    h5grp.attrs['f_3db'] = f.f_3db
                if f.fmax is not None:
                    h5grp.attrs['fmax'] = f.fmax
                h5grp.attrs['peak'] = f.peak_signal
                h5grp.attrs['shorten'] = f.shorten
                h5grp.attrs['newfilter'] = ds._use_new_filters
                for k in ["filt_fourier", "filt_fourier_full", "filt_noconst",
                          "filt_baseline", "filt_baseline_pretrig", 'filt_aterms']:
                    if k in h5grp:
                        del h5grp[k]
                    if getattr(f, k, None) is not None:
                        vec = h5grp.create_dataset(k, data=getattr(f, k))
                        shortname = k.split('filt_')[1]
                        vec.attrs['variance'] = f.variances.get(shortname, 0.0)
                        vec.attrs['predicted_v_over_dv'] = f.predicted_v_over_dv.get(shortname, 0.0)
                yield (ds_num + 1) / float(self.n_channels)

    def plot_filters(self, axis=None, channels=None, cmap=None,
                     filtname="filt_noconst", legend=True):
        """Plot the optimal filters.

        Args:
            channels: Sequence of channel numbers to display.  If None, then show all.
        """

        if axis is None:
            plt.clf()
            axis = plt.subplot(111)

        if channels is None:
            channels = list(self.channel.keys())
            channels.sort()

        if cmap is None:
            cmap = plt.cm.get_cmap("nipy_spectral")

        axis.grid(True)
        for ds_num, channum in enumerate(channels):
            if channum not in self.channel:
                continue
            ds = self.channel[channum]
            plt.plot(ds.filter.__dict__[filtname], label="Chan %d" % channum,
                     color=cmap(float(ds_num) / len(channels)))

        plt.xlabel("Sample number")
        if legend:
            plt.legend(loc='best')
            if len(channels) > 12:
                ltext = axis.get_legend().get_texts()
                plt.setp(ltext, fontsize='small')

    def summarize_filters(self, filter_name='noconst', std_energy=5898.8):
        rms_fwhm = np.sqrt(np.log(2) * 8)  # FWHM is this much times the RMS
        LOG.info('V/dV for time, Fourier filters: ')
        for i, ds in enumerate(self):
            try:
                if ds.filter is not None:
                    rms = ds.filter.variances[filter_name]**0.5
                else:
                    rms = ds.hdf5_group['filters/filt_%s' % filter_name].attrs['variance']**0.5
                v_dv = (1 / rms) / rms_fwhm
                LOG.info("Chan %3d filter %-15s Predicted V/dV %6.1f  Predicted res at %.1f eV: %6.1f eV",
                         ds.channum, filter_name, v_dv, std_energy, std_energy / v_dv)
            except Exception as e:
                LOG.warn("Filter %d can't be used", i)
                LOG.warn(e)

    def report(self):
        """Report on the number of data points and similar."""
        for ds in self.datasets:
            good = ds.cuts.good()
            ng = ds.cuts.good().sum()
            dt = (ds.p_timestamp[good][-1] * 1.0 - ds.p_timestamp[good][0])  # seconds
            npulse = np.arange(len(good))[good][-1] - good.argmax() + 1
            rate = (npulse - 1.0) / dt
            print('chan %2d %6d pulses (%6.3f Hz over %6.4f hr) %6.3f%% good' %
                  (ds.channum, npulse, rate, dt / 3600., 100.0 * ng / npulse))

    def plot_noise_autocorrelation(self, axis=None, channels=None, cmap=None,
                                   legend=True):
        """Plot the noise autocorrelation functions.

        Args:
            channels: Sequence of channel numbers to display.  If None, then show all.
        """

        if axis is None:
            plt.clf()
            axis = plt.subplot(111)

        if channels is None:
            channels = list(self.channel.keys())
            channels.sort()

        if cmap is None:
            cmap = plt.cm.get_cmap("nipy_spectral")

        axis.grid(True)
        for ds_num, channum in enumerate(channels):
            if channum not in self.channel:
                continue
            ds = self.channel[channum]
            noise = ds.noise_records
            noise.plot_autocorrelation(axis=axis, label='Chan %d' % channum,
                                       color=cmap(float(ds_num) / len(channels)))
        plt.xlabel("Time lag (ms)")
        if legend:
            plt.legend(loc='best')
            if len(channels) > 12:
                ltext = axis.get_legend().get_texts()
                plt.setp(ltext, fontsize='small')

    def save_pulse_energies_ascii(self, filename='all'):
        filename += '.energies'
        energy = []
        for ds in self:
            energy = np.hstack((energy, ds.p_energy[ds.cuts.good()]))
        np.savetxt(filename, energy, fmt='%.10e')

    def copy(self):
        self.clear_cache()
        g = TESGroup(self.filenames, self.noise_filenames)
        g.__dict__.update(self.__dict__)
        g.datasets = tuple([d.copy() for d in self.datasets])
        return g

    def set_segment_size(self, seg_size):
        self.clear_cache()
        self.n_segments = 0
        for ds in self:
            ds.pulse_records.set_segment_size(seg_size)
            self.n_segments = max(self.n_segments, ds.pulse_records.pulses_per_seg)
        self.pulses_per_seg = self.first_good_dataset.pulse_records.pulses_per_seg
        for ds in self:
            assert ds.pulse_records.pulses_per_seg == self.pulses_per_seg

    def read_segment(self, segnum, use_cache=True):
        """Read segment number <segnum> into memory for each of the
        channels in the group.

        Args:
            use_cache (bool): if True, use the cached value when possible.

        Returns:
            (first,end) where these are the number of the first record in
                that segment and 1 more than the number of the last record.
        """
        if segnum == self._cached_segment and use_cache:
            return self._cached_pnum_range

        first_pnum, end_pnum = -1, -1
        for ds in self.datasets:
            a, b = ds.read_segment(segnum)

            # Possibly some channels are shorter than others (in TDM data)
            # Make sure to return first_pnum,end_pnum for longest VALID channel only
            if a >= 0:
                if first_pnum >= 0:
                    assert a == first_pnum
                first_pnum = a
            if b >= end_pnum:
                end_pnum = b
        self._cached_segment = segnum
        self._cached_pnum_range = first_pnum, end_pnum
        return first_pnum, end_pnum

    def plot_noise(self, axis=None, channels=None, cmap=None, scale_factor=1.0,
                   sqrt_psd=False, legend=True, include_badchan=False):
        """Plot the noise power spectra.

        Args:
            channels:    Sequence of channels to display.  If None, then show all.
            scale_factor: Multiply counts by this number to get physical units.
            sqrt_psd:     Whether to show the sqrt(PSD) or (by default) the PSD itself.
            cmap:         A matplotlib color map.  Defaults to something.
            legend (bool): Whether to plot the legend (default True)
        """

        if axis is None:
            plt.clf()
            axis = plt.subplot(111)

        if channels is None:
            dsets = [ds for ds in self.iter_channels(include_badchan=include_badchan)]
        else:
            dsets = [self.channel[c] for c in channels]
        nplot = len(dsets)

        if cmap is None:
            cmap = plt.cm.get_cmap("nipy_spectral")

        if scale_factor == 1.0:
            units = "Counts"
        else:
            units = "Scaled counts"

        axis.grid(True)
        for i, ds in enumerate(dsets):
            channum = ds.channum
            yvalue = ds.noise_psd[:] * scale_factor**2
            if sqrt_psd:
                yvalue = np.sqrt(yvalue)
                axis.set_ylabel("PSD$^{1/2}$ (%s/Hz$^{1/2}$)" % units)
            try:
                df = ds.noise_psd.attrs['delta_f']
                freq = np.arange(1, 1 + len(yvalue)) * df
                axis.plot(freq, yvalue, label='Chan %d' % channum,
                          color=cmap(float(i) / nplot))
            except Exception:
                LOG.warn("WARNING: Could not plot channel %4d.", channum)
        axis.set_xlim([freq[1] * 0.9, freq[-1] * 1.1])
        axis.set_ylabel("Power Spectral Density (%s^2/Hz)" % units)
        axis.set_xlabel("Frequency (Hz)")
        axis.loglog()
        if legend:
            plt.legend(loc='best')
            if nplot > 12:
                ltext = axis.get_legend().get_texts()
                plt.setp(ltext, fontsize='small')

    def correct_flux_jumps(self, flux_quant):
        '''Remove 'flux' jumps' from pretrigger mean.

        When using umux readout, if a pulse is recorded that has a very fast
        rising edge (e.g. a cosmic ray), the readout system will "slip" an
        integer number of flux quanta. This means that the baseline level
        returned to after the pulse will different from the pretrigger value by
        an integer number of flux quanta. This causes that pretrigger mean
        summary quantity to jump around in a way that causes trouble for the
        rest of MASS. This function attempts to correct these jumps.

        Arguments:
        flux_quant -- size of 1 flux quantum
        '''
        for ds in self:
            try:
                ds.correct_flux_jumps(flux_quant)
            except Exception:
                self.set_chan_bad(ds.channum, "failed to correct flux jumps")

    def sanitize_p_filt_phase(self):
        self.register_boolean_cut_fields("filt_phase")
        for ds in self:
            ds.cuts.cut("filt_phase", np.abs(ds.p_filt_phase[:]) > 2)

    def plot_count_rate(self, bin_s=60, title=""):
        bin_edge = np.arange(self.first_good_dataset.p_timestamp[0],
                             np.amax(self.first_good_dataset.p_timestamp), bin_s)
        bin_centers = bin_edge[:-1] + 0.5 * (bin_edge[1] - bin_edge[0])
        rates_all = np.array([ds.count_rate(False, bin_edge)[1] for ds in self])
        rates_good = np.array([ds.count_rate(True, bin_edge)[1] for ds in self])
        plt.figure()
        plt.subplot(311)
        plt.plot(bin_centers, rates_all.T)
        plt.ylabel("all by chan")
        plt.subplot(312)
        plt.plot(bin_centers, rates_good.T)
        plt.ylabel("good by chan")
        plt.subplot(313)
        LOG.info(rates_all.sum(axis=-1).shape)
        plt.plot(bin_centers, rates_all.sum(axis=0))
        plt.ylabel("all array")
        plt.grid("on")

        plt.figure()
        plt.plot([ds.channum for ds in self], rates_all.mean(axis=1), 'o', label="all")
        plt.plot([ds.channum for ds in self], rates_good.mean(axis=1), 'o', label="good")
        plt.xlabel("channel number")
        plt.ylabel("average trigger/s")
        plt.grid("on")
        plt.legend()

    def plot_summary_pages(self, x_attr, y_attr, x_range=None, y_range=None, subplot_shape=(3, 4),
                           suffix=None, lines=None, down=10, format='png', one_file=False):
        '''Make scatter plots of summary quantities for all channels.

        This creates the plots for each good channel, placing multiple plots on
        each page, and saves each page to its own file. Pulses that pass cuts are
        plotted in blue, and cut pulses are plotted in gray. The file names have
        the form "<x_attr>.vs.<y-attr>-<suffix>-<page number>.png". The default
        value for the suffix is that pulsefile's base name.

        Arguments:
          x_attr -- string containing name of X value attribute
          y_attr -- string containing name of Y value attribute
          x_range -- if not None, values to use for x limits. Defaults to None.
          y_range -- if not None, values to use for y limits. Defaults to None.
          subplot_shape -- tuple indicating shape of subplots. First element is
                           number of rows, second is number of columns.
          suffix -- suffix to use for filenames. Defaults to None, which causes the
                    function to use the first 15 characters of the pulse filename
                    for the first data set (which typically will have a value
                    like '20171017_103454')
          lines -- if not None, must contain a hashtable, keyed off of channel
                   number. The value for each channel is a list of numbers. A
                   dashed horizontal line is plotted for each value in this list.
                   Defaults to None.
          down -- downsample by this factor. Defaults to 10
          format -- output format ('png', 'pdf', etc). Must be a value supported by
                    your installation of matplotlib.
          one_file -- If True, combine all pages to one pdf file. If False, use
                      separate files for all pages. Defaults to False. If format is
                      something other than 'pdf', this uses the ImageMagick program
                      `convert` to combine the files. You can install it on ubuntu
                      via `apt-get install imagemagick`.
        '''
        if suffix is None:
            suffix = os.path.basename(self.channels[0].datafile.filename)[:15]

        filename_template_per_file = '%s.vs.%s-%s-%%03d.%s' % (y_attr, x_attr, suffix, format)
        filename_template_glob = '%s.vs.%s-%s-[0-9][0-9][0-9].%s' % (y_attr, x_attr, suffix, format)
        filename_one_file = '%s.vs.%s-%s.pdf' % (y_attr, x_attr, suffix)

        def helper(ds, ax):
            ch = ds.channum
            g = ds.good()
            b = np.logical_not(g)

            x_g = getattr(ds, x_attr)[g][::down]
            x_b = getattr(ds, x_attr)[b][::down]
            y_g = getattr(ds, y_attr)[g][::down]
            y_b = getattr(ds, y_attr)[b][::down]

            if x_attr == 'p_timestamp':
                x_g = (x_g - getattr(ds, x_attr)[0]) / (60*60)
                x_b = (x_b - getattr(ds, x_attr)[0]) / (60*60)

            plt.plot(x_b, y_b, '.', markersize=2.5, color='gray')
            plt.plot(x_g, y_g, '.', markersize=2.5, color='blue')

            if lines is not None:
                x_lo = min(np.amin(x_g), np.amin(x_b))
                x_hi = max(np.amax(x_g), np.amax(x_b))
                for line in lines[ch]:
                    plt.plot([x_lo, x_hi], [line, line], '--k')

            if x_range is not None:
                plt.xlim(x_range)
            if y_range is not None:
                plt.ylim(y_range)

            if x_attr == 'p_timestamp':
                plt.xlabel('Time (hours)')
            else:
                plt.xlabel(x_attr, fontsize=8)
            plt.ylabel(y_attr, fontsize=8)
            ax.tick_params(axis='both', labelsize=8)
            plt.title('MATTER Ch%d' % ch, fontsize=10)

        plot_multipage(self, subplot_shape, helper, filename_template_per_file,
                       filename_template_glob, filename_one_file, format, one_file)

    def plot_histogram_pages(self, attr, range, bins, y_range=None, subplot_shape=(3, 4),
                             suffix=None, lines=None, format='png', one_file=False):
        '''Make plots of histograms for all channels.

        This creates the plots for each good channel, placing multiple plots on
        each page, and saves each page to its own file. Only pulses that pass cuts
        are included. The file names have the form "<attr>-hist-<suffix>-<page
        number>.png". The default value for the suffix is that pulsefile's base
        name.

        Arguments:
          attr -- string containing name of attribute to plot
          range -- range of value over which to histogram (passed into histogram function)
          bins -- number of bins (passed into histogram function)
          y_range -- if not None, values to use for y limits. Defaults to None.
          subplot_shape -- tuple indicating shape of subplots. First element is
                           number of rows, second is number of columns.
          suffix -- suffix to use for filenames. Defaults to None, which causes the
                    function to use the first 15 characters of the pulse filename
                    for the first data set (which typically will have a value
                    like '20171017_103454')
          lines -- if not None, must contain a hashtable, keyed off of channel
                   number. The value for each channel is a list of numbers. A
                   dashed horizontal line is plotted for each value in this list.
                   Defaults to None.
          format -- output format ('png', 'pdf', etc). Must be a value supported by
                    your installation of matplotlib.
          one_file -- If True, combine all pages to one pdf file. If False, use
                      separate files for all pages. Defaults to False. If format is
                      something other than 'pdf', this uses the ImageMagick program
                      `convert` to combine the files. You can install it on ubuntu
                      via `apt-get install imagemagick`.
        '''
        if suffix is None:
            suffix = os.path.basename(self.channels[0].datafile.filename)[:15]

        filename_template_per_file = '%s-hist-%s-%%03d.%s' % (attr, suffix, format)
        filename_template_glob = '%s-hist-%s-[0-9][0-9][0-9].%s' % (attr, suffix, format)
        filename_one_file = '%s-hist-%s.pdf' % (attr, suffix)

        def helper(ds, ax):
            ch = ds.channum
            g = ds.good()

            x_g = getattr(ds, attr)[g]

            # I generally prefer the "stepped" histtype, but that seems to interact
            # poorly with log scale - the automatic choice of axus limites gets
            # screwed up.
            plt.hist(x_g, range=range, bins=bins, histtype='bar')
            plt.yscale('log')

            if lines is not None:
                x_lo = min(np.amin(x_g), np.amin(x_b))
                x_hi = max(np.amax(x_g), np.amax(x_b))
                for line in lines[k]:
                    plt.plot([x_lo, x_hi], [line, line], '-k')

            if y_range is not None:
                plt.ylim(y_range)

            plt.xlabel(attr, fontsize=8)
            plt.ylabel('Counts / bin', fontsize=8)
            ax.tick_params(axis='both', labelsize=8)
            plt.title('MATTER Ch%d' % ch, fontsize=10)

        plot_multipage(self, subplot_shape, helper, filename_template_per_file,
                       filename_template_glob, filename_one_file, format, one_file)


class CrosstalkVeto(object):
    """An object to allow vetoing of data in 1 channel when another is hit."""

    def __init__(self, datagroup=None, window_ms=(-10, 3), pileup_limit=100):
        if datagroup is None:
            return

        window_ms = np.array(window_ms, dtype=np.int)
        self.window_ms = window_ms
        self.n_channels = datagroup.n_channels
        self.n_pulses = datagroup.nPulses

        ms0 = np.array([ds.p_timestamp[0] for ds in datagroup.datasets]).min() * 1e3 + window_ms[0]
        ms9 = np.array([ds.p_timestamp[-1] for ds in datagroup.datasets]).max() * 1e3 + window_ms[1]
        self.nhits = np.zeros(int(ms9 - ms0 + 1), dtype=np.int8)
        self.time0 = ms0

        for ds in datagroup.datasets:
            g = ds.cuts.good()
            vetotimes = np.asarray(ds.p_timestamp[g] * 1e3 - ms0, dtype=np.int64)
            vetotimes[vetotimes < 0] = 0
            a, b = window_ms
            b += 1
            for t in vetotimes:
                self.nhits[t + a:t + b] += 1

            pileuptimes = vetotimes[ds.p_postpeak_deriv[g] > pileup_limit]
            LOG.info("%s %d %f %d", vetotimes, len(vetotimes), 1.0e3
                     * ds.nPulses / (ms9 - ms0), len(pileuptimes))
            for t in pileuptimes:
                self.nhits[t + b:t + b + 8] += 1

    def copy(self):
        """Deep copy."""
        v = CrosstalkVeto()
        v.__dict__ = self.__dict__.copy()
        return v

    def veto(self, times_sec):
        """Return boolean vector for whether a given moment is vetoed.  Times are given in
        seconds.  Resolution is 1 ms for the veto."""
        index = np.asarray(times_sec * 1e3 - self.time0 + 0.5, dtype=np.int)
        return self.nhits[index] > 1<|MERGE_RESOLUTION|>--- conflicted
+++ resolved
@@ -961,19 +961,11 @@
                     self.set_chan_bad(ds.channum, 'cannot compute filter, too few good pulses')
                     continue
                 if ds._use_new_filters:
-<<<<<<< HEAD
                     f = ds.compute_newfilter(fmax=fmax, f_3db=f_3db, 
                     cut_pre=cut_pre, cut_post=cut_post, category=category)
                 else:
                     f = ds.compute_oldfilter(fmax=fmax, f_3db=f_3db, 
                     cut_pre=cut_pre, cut_post=cut_post, category=category) # uses average pulse, not category
-=======
-                    f = ds.compute_newfilter(fmax=fmax, f_3db=f_3db,
-                                             cut_pre=cut_pre, cut_post=cut_post)
-                else:
-                    f = ds.compute_oldfilter(fmax=fmax, f_3db=f_3db,
-                                             cut_pre=cut_pre, cut_post=cut_post)
->>>>>>> d325bf1a
                 ds.filter = f
 
                 # Store all filters created to a new HDF5 group

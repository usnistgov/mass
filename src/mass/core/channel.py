--- conflicted
+++ resolved
@@ -198,13 +198,8 @@
                 longest_seg *= 2
             seglength_choices = [longest_seg]
             while seglength_choices[-1] > 256:
-<<<<<<< HEAD
-                seglength_choices.append(seglength_choices[-1]//4)
+                seglength_choices.append(seglength_choices[-1] // 4)
             LOG.debug("Will use segments of length: %s"%seglength_choices)
-=======
-                seglength_choices.append(seglength_choices[-1] // 4)
-            print("Will use segments of length: %s" % seglength_choices)
->>>>>>> e2e86549
 
         spectra = [self.compute_power_spectrum_reshape(window=window, seg_length=seglen)
                    for seglen in seglength_choices]
@@ -1373,11 +1368,7 @@
         if ph_peaks is None:
             ph_peaks = self._find_peaks_heuristic(self.p_filt_value_dc[good])
         if len(ph_peaks) <= 0:
-<<<<<<< HEAD
-            LOG.info ("Could not phase_correct on chan %3d because no peaks"%self.channum)
-=======
-            print ("Could not phase_correct on chan %3d because no peaks" % self.channum)
->>>>>>> e2e86549
+            LOG.info ("Could not phase_correct on chan %3d because no peaks" % self.channum)
             return
         ph_peaks = np.asarray(ph_peaks)
         ph_peaks.sort()

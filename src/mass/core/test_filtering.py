--- conflicted
+++ resolved
@@ -70,17 +70,12 @@
 
     def verify_filters(self, data, filter_type):
         "Check that the filters contain what we expect"
-        expected = {"ats":449.53, "5lag": 456.7}[filter_type]
+        expected = {"ats": 449.53, "5lag": 456.7}[filter_type]
         for ds in data:
             f = ds.filter
             self.assertIn("noconst", f.variances)
             self.assertIn("noconst", f.predicted_v_over_dv)
-<<<<<<< HEAD
-            self.assertAlmostEqual(f.variances["noconst"], 8.8e-7, delta=3e-8)
-=======
             self.assertAlmostEqual(f.variances["noconst"], 8.46e-7, delta=3e-8)
-            expected = 461.57 if newstyle else 456.7
->>>>>>> c8facfd8
             self.assertAlmostEqual(f.predicted_v_over_dv["noconst"], expected, delta=0.1)
 
     def test_vdv_5lag_filters(self):
@@ -108,7 +103,7 @@
         filter2 = ds.filter
         self.assertEqual(filter_type, ds._filter_type)
         self.assertEqual(type(filter1), type(filter2))
-        if filter_type=="ats":
+        if filter_type == "ats":
             for ds in self.data:
                 self.assertIsNotNone(ds.filter.filt_aterms)
         data2.hdf5_file.close()

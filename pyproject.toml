--- conflicted
+++ resolved
@@ -43,19 +43,12 @@
 
 [build-system]
 requires = [
-<<<<<<< HEAD
-    "setuptools>=40.8.0",
-=======
     "setuptools>=61",
     "setuptools_scm>=8",
->>>>>>> 4e57a3d4
     "wheel",
     "Cython>=0.29",
     "numpy>=1.14",
     "clickhouse-connect"
-<<<<<<< HEAD
-    ]
-=======
 ]
 build-backend = "setuptools.build_meta"
 
@@ -68,5 +61,4 @@
 ]
 
 [tool.setuptools_scm]
-version_file = "mass/_version.py"
->>>>>>> 4e57a3d4
+version_file = "mass/_version.py"
## Note on version numbers of Mass

**0.8.0** May 2023-

* Use `np.memmap` on LJH files as well as OFF (issue 160).
* Remove `iter_segments()` and internal use of `read_segment()`.
* Start to use `setup.cfg` instead of Python code to configure build/install (issue 238).
* Clean out code from the `nonstandard` directory (issue 241).
* Move tests out of the installed mass package (issue 242).
* Use ruff instead of very slow pylint (issue 243).
* Use numpy's new API for random numbers (issue 244).
* Remove the `CythonMicrocalDataSet` class; replace with pure Cython functions (issue 245).
* Remove the deprecated non-LMfit-based `MaximumLikelihoodFitter` (issue 246).
* Replace all `unittest` with `pytest`-based testing (issue 247).
<<<<<<< HEAD
* Remove the monkey-patch to `np.histogram` required by numpy 1.13 (issue 248)
* Fix error in `summarize_data(..., use_cython=False)` for multi-segment LJH files (issue 249)
=======
* Remove the monkey-patch to `np.histogram` required by numpy 1.13 (issue 248).
* Improved/updated documentation file `Cuts.md`, which has always bugged me.
>>>>>>> 4194d2a0


**0.7.10** June 2, 2023

* Fix issue 229: bug in writing `bin/ljh_merge`; was not writing timestamp and row count.
* Fix issue 230: add Sc Kα and Kβ data from 2019-2020 publications by Dean et al.
* Fix issue 231: document LJH files; other requests need no changes.
* Fix issue 234: `make doctest` fails in our pipeline tests.
* Fix issue 228+235: skip test of pickling recipe books, which pins dill and Python versions.
* Fix issue 212: call garbage collector to close memmap files when deleting `off.ChannelGroup`.
* Fix issue 239: could not open `TESGroup(..., noise_only=True)`.


**0.7.9** January 11, 2023

* Run bitbucket pipeline with python 3.7 and 3.10 instead of 3.7 and 3.9.
* Add `compute_noise()` replacing `compute_noise_spectra()`; deprecate the latter.
* Fix issue 223: add `assume_white_noise` so data can be filtered w/o noise files.
* Fix issue 225: bug in using LJH files where no non-trivial experiment state was set.
* Fix issue 226: repair some warnings appearing in the test suite.
* Run autopep8 (and add autopep8 target to Makefile)
* Make a new script `bin/ljh_merge` to merge multiple LJH files into one.


**0.7.8** May 17, 2022

* Fix issue 213: `ds.plot_summaries()` should accept `valid=b`, a boolean array.
* Fix issue 214: verify that `cutAdd(...overwrite=True)` works for OFF analysis.
* Fix issue 215: add Kα lines of magnesium, aluminum, silicon from Ménesguen 2022.
* Fix issue 216: calibration should fail more obviously when data aren't monotonic.
* Fix issue 217: problem with rounding error giving negative values in fit model.
* Fix issue 218: `distutils.version` is deprecated.
* Fix issue 219: should raise Exception when `MLEModel.fit(...weights=w)` for non-None weights.
* Fix issue 220: read any experiment_state.txt file and make into categorical cuts.
* Fix issue 221: bug in plotting noise autocorrelation.
* Fix issue 222: bug in re-making filters and overwriting in HDF5 backup file.
* Put `mass.materials` in default sub-packages for pip installation.


**0.7.7** November 29, 2021

* Fix issue 205: add line shapes of Se, Y, Zr K lines from Ito et al 2020.
* Fix issue 206: update calibration curves: uncertainty and better smoothing spline theory.
* Fix issue 207: update usage of numpy/Cython; standardize imports of numpy/scipy/pylab as np/sp/plt.
* Fix issue 208: allow save/restore of filters to HDF5 even when too long for HDF5 attributes.
* Fix issue 209: replace dependency xraylib with xraydb.
* Fix issue 210: add line shapes of Ir, Pt, Au, Pb, Bi L lines.
* Fix issue 211: hide math warnings during pytest testing.


**0.7.6** November 24, 2020

* Fix issue 189: clean up top-level directory and pytest configuration.
* Fix issue 191: typos in our CrKAlpha line and apparent typo in Hölzer on the FeKAlpha line.
* Fix issue 192: some problem with using `MLEModel` for fits that aren't spectral lines.
* Fix issue 193: problem in fitting to histograms with `dtype=np.float32` for the bin edges.
* Fix issue 194: triggers the too-narrow-bins fit error when it should not, if dPH/dE >> 1.
* Fix issue 196: reorganize x-ray filter code; add Horton 2018 design.
* Fix issue 197: work around a problem opening certain noise HDF5 files.
* Fix issue 199: remove Qt4 (a Python 2-only package) and GUIs based on it.
* Fix issue 200: work with h5py version 3 (reads strings as bytes type).
* Fix issue 201: add examples in line_fitting.rst to show how to fit Gauss, Lorentz, or Voigt
* Fix issue 202: fluorescence models use parameter "integral" instead of ill-defined "amplitude".
* Fix issue 203: autocal uses new-style fits.
* Fix issue 204: add optional quantum efficiency model to line fits: now can fit line times QE.
* Replace line fitting documentation with a doctest document.


**0.7.5** March 31, 2020

* This is the last version that supports Python 2.7.
* `mass.spectra` contains dictionary of class instances instead of class objects.
* Fix long lines and other pep8 warnings. Fix the Make targets pep8 and lint for Python3.

**0.7.4** March 26, 2020

* Make `mass` installable by pip.
* Add entry points so some scripts are automatically installed.
* Fix minor annoyances and pep-8 violations.
* Fix issue 187: cannot plot_average_pulses or plot_filters.
* Fix issue 188: annoying log messages upon reading older LJH files.

**0.7.3** January 2020-March 2020

* Reorganize code to live in mass/... instead of src/mass/...; always test installed Mass.
* Can now use "setup.py develop" to link `site-packages` back to local mass, so "installed Mass" can be your local.
* Fix issue 172: add an intrinsic Gaussian in SpectralLine: components can now be Voigts, not Lorentzians.
* Spectral lines can have a 2-sided exponential tail, not only a low-energy tail.
* Instantiating a `GenericLineModel` with the default `has_tails=False` forbids exponential tails, taking a shortcut around that (slow) code.
* Add doc/LineFitting.md to document use of the new fitting Models.
* Fix issue 165: use of LMFIT for fitting is now the default. Deprecate the old `*Fitter` objects.
* Fix issue 163: problems when the scaling of parameters (or their uncertainty) varies widely between parameters.
* Start using [pytest](https://docs.pytest.org/en/latest/) for package testing instead of our own `runtests.py` script.
* Fix issue 181: deprecated `import imp` was removed; no longer needed with pytest.
* Remove global dictionaries `fitter_classes` and `model_classes`. Replace with functions `make_line_fitter` and `make_line_model` that generate instances from a `SpectralLine` object. Fixes issue 182.
* Fix issues 183-184: problems in `mass.off`.

**0.7.2** December 2019-January 2020

* Allow ArrivalTimeSafeFilter to be full length, skipping the "shift-1" possibility that DASTARD doesn't need.
* Refactor calling `MicrocalDataSet` method `compute_filter()` into `compute_5lag_filter()` and `compute_ats_filter()`.
* Add scripts/ljh2off.py and `MicrocalDataSet.projectors_to_hdf5()`
* Fix issue 177: read new and old stored filters.
* projectors include v_dv, noise_rms_median, noise_rms_sigma
* refactor projectors to `pulse_model.PulseModel`
* `ExperimentStateFile` stores unique states as slices
* faster `getOffAttr` (OFF file performance) for lists of 100s of slices
* `data.refreshFromFiles` added, this parses the experiment state file from the last point it was parsed to, then updates the off file mmaps, then recalculates all `ds._statesDict` based on the new states and info in the OFF file.
* Has tests on the internals of `ExperimentStatefile` and `OffFile`.
* Fix reading in Py3 of HDF5 calbrations written by Py2, and other Py3 problems.
* Silent testing.
* Support OFF files version 0.3.0.

**0.7.1** November 2019-December 2019

* More neon HCI lines.
* compute_newfilter(...) takes option to turn off shift-by-1 (useful when working on Dastard data).
* Fix issue 175: use of basestring isn't Python 3 compatible.
* Fix issue 176: band limited ArrivalTimeSafeFilter were not DC-insensitive.
* In the above, we fundamentally changed the exact computation of a filter so filtered data _will_ be changed by this version of MASS.

**0.7.0** December 2018-October 2019

* Add partial use of [LMFit](https://lmfit.github.io/lmfit-py/index.html) for fitting.
* Add code for analysis of OFF files.
* Add K line shapes for elements K, S, Cl. Also Nb (K-beta only).
* Add fitters for certain highly charged ions from NIST Atomic Spectra Database.
* Many other small changes, particularly for use at the EBIT.

**0.6.6** August-October 2019

* Fix issue 162: overcome biased fits when bins are too wide by allowing numerical integration in bin. How densely to sample can be chosen by user or a heuristic.
* Fix issue 164: silently "correct" the off-by-3 error on `nPresamples` in MATTER-produced LJH files.
* Fix issue 167: add molybdenum L line data from Mendenhall 2019.
* Fix issue 147: auto_cuts fails if other cuts already exists.
* Fix issue 140: pass tests on Python version 3.
* Fix issue 166: could not run phase_correct twice on same data (HDF5 error).

**0.6.5** July 2018-June 2019

* Factor phase correction into its own class and source file.
* Add lineshape models for bromine K and tungsten L lines.
* Allow read-only opening of HDF5 files (don't try to update attributes in that case).
* Fix bugs in `EnergyCalibration.plot()`

**0.6.4** May-July 2018

* Fix issue 156: phase correction with low statistics.
* Fix issue 157: noise fails if noise records aren't continuous.
* Fix issue 158: certain test failures.
* Make phase_correct method2017=True the default.
* Pep-8 fixes.

**0.6.3** May 2018

* Refactor Fluorescence Line and Fitter Code.
* Fix incorrect fitters where Chantler reported Voigt peak height instead of area, such as `VKalpha`.
* Add `fluorescence.md` doc file.

**0.6.2** November 2017 - April 2018

* Fixed `setup.py` to be compatible with Pip 10.0.0+.
* Fixed some minor bugs and redundancies.
* Added `ToeplitzWhitener.solveW` method and tests for `ToeplitzWhitener`.
* New filtering API: `f_3db` and `fmax` are set only at `filter.compute()` time.
* Added arguments to `ArrivalTimeSafeFilter.compute()` so you can emulate shorter records.
* Change `plot_average_pulses` and `plot_noise` to leave out bad channels by default.

**0.6.1** September-November 2017

* Added some features to support analysis of microwave MUX data.
* Added some random-matrix techniques to `mass.mathstat.utilities`.
* Used a decorator to add methods to `TESGroup` that loop over channel objects.
* Galen added configuration of Sphinx to auto-generate HTML documentation from the docstrings.

**0.6.0** September 2017

* Fixing a number of outstanding problems (issues 88-100 at least).
* Fixed problems in new-style filtering.
* Removed requirement that user specify a peak time.
* Lots of cleaning up: Remove code that is not still used or correct, or move it to nonstandard. Remove julia subdirectory and workarounds.py.

**0.5.3** March-April 2017

* Joe added entropy, cross-entropy, and Kullback-Leibler divergence computation on distributions assuming a Laplace kernel-density estimator.
* Added a new, tentative "method2017" for phase correction.
* Also, bug fixes.

**0.5.2** February 2017

* Young is working on some things.
* Joe added LJH modifier.
* Deprecated ROOT file format handler.

**0.5.1** November 2016

* Fix a bug in how filters are restored from disk (issue 82).

**0.5.0** October 2016

* Galen reorganized the source tree. That alone seems like worth a minor version number.
* Also created some 69 regression and other unit tests, which all pass now. Several bugs were fixed in the process.
* Added file pattern-matching to TESGroup constructor.
* New-style optimal filters became the default.
* Fixed issues 60, 62, and most of 70-81.

**0.4.4** August 2016

* Young changed the version number, but I (JF) do not know why.

**0.4.3** May 2016

* Reorganized code that fits spectral line models (Voigt, Gaussian, and specific Kα or Kβ lines).
* Added low-E tails to the Voigt and Gaussian fitters.
* Fixed issues #45-51, except for 48.

**0.4.2** October 2015

* Return the main objects to pure Python, with Cython subclasses. Also not sure this is a good idea, but we'll experiment with it.

**0.4.1** October 1, 2015

* Uses pure Cython for channel.pyx. We decided that this experiment was not a positive development, but it was worth trying.

**0.4.0** September 2015

* New filtering methods available from Joe. Still experimental! Don't set ```MicrocalDataSet._use_new_filters = True``` unless you know what you're doing!<|MERGE_RESOLUTION|>--- conflicted
+++ resolved
@@ -12,13 +12,9 @@
 * Remove the `CythonMicrocalDataSet` class; replace with pure Cython functions (issue 245).
 * Remove the deprecated non-LMfit-based `MaximumLikelihoodFitter` (issue 246).
 * Replace all `unittest` with `pytest`-based testing (issue 247).
-<<<<<<< HEAD
 * Remove the monkey-patch to `np.histogram` required by numpy 1.13 (issue 248)
 * Fix error in `summarize_data(..., use_cython=False)` for multi-segment LJH files (issue 249)
-=======
-* Remove the monkey-patch to `np.histogram` required by numpy 1.13 (issue 248).
 * Improved/updated documentation file `Cuts.md`, which has always bugged me.
->>>>>>> 4194d2a0
 
 
 **0.7.10** June 2, 2023

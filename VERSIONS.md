## Note on version numbers of Mass

**0.8.3** February 2024-

* Read LJH file row number correctly (issue 268).
<<<<<<< HEAD
* Experimental `bin/ljh2clickhouse` conversion tool.
=======
* Improve behavior of powerspectrum and `ExperimentalFilter` objects.
>>>>>>> 86df5093


**0.8.2** February 23, 2024

* Fix bug in reading certain external trigger files (issue 262).
* Improve installation instructions in README (issue 261).
* Parse `*external_trigger.bin` file for assumed row count (issue 263).
* Add K-alpha lines of Sm, Gd, Tb, Dy, and Ho (issue 264).
* Introduce the idea of subframe divisions to get timing info a rates faster than the frame rate for µMUX (issue 265).
* Add Pr, Nd, and Eu K line shape models (issue 266).
* Run ruff and pycodestyle until warnings are gone or disabled one-by-one (issue 267).


**0.8.1** February 4, 2024

* Fix bug in fits where E-response has exponential tails (issue 250). Ensure `tail_tau` has consistent meaning indepdenent of energy scale. So keV-scale lines like MnKAlpha have same `tail_tau` meaning as the MeV lines as used in TrueBq.
* `GenericLineModel.guess` now requires `dph_de` as an argument. This allows the guessed `fwhm` value to be in eV as intended, rather than arbs. This may break some user code.
* Change high-E exponential tails models, so we vary _not_ the low and high tail fractions, but the total tail fraction and the share due to the high tail. Thus both can be fixed to the [0,1] range safely (issue 252).
* Add an example MnKAlpha analysis with normal mass.
* Updates to use external trigger in processing OFF files, made Oct 2023 at the EBIT.
* Avoid scipy version 1.11.2, but not earlier or later, as only 1.11.2 makes our tests fail (issue 253).
* Sort filenames correctly in `bin/ljh_merge` (issue 254).
* Don't ignore the `use_only` and `never_use` lists in `TESGroup` constructor when making a pulse-only dataset (issue 255).
* Allow `bin/ljh_merge` to accept multiple patters, enabling shell brace-expansion to work (issue 258).
* Fix bug in the `p_peak_time` property so that peak times less than 0 are correct (issue 259).


**0.8.0** August 10, 2023

* Use `np.memmap` on LJH files as well as OFF (issue 160).
* Remove `iter_segments()` and internal use of `read_segment()`.
* Start to use `setup.cfg` instead of Python code to configure build/install (issue 238).
* Clean out code from the `nonstandard` directory (issue 241).
* Move tests out of the installed mass package (issue 242).
* Use ruff instead of very slow pylint (issue 243).
* Use numpy's new API for random numbers (issue 244).
* Remove the `CythonMicrocalDataSet` class; replace with pure Cython functions (issue 245).
* Remove the deprecated non-LMfit-based `MaximumLikelihoodFitter` (issue 246).
* Replace all `unittest` with `pytest`-based testing (issue 247).
* Remove the monkey-patch to `np.histogram` required by numpy 1.13 (issue 248)
* Fix error in `summarize_data(..., use_cython=False)` for multi-segment LJH files (issue 249)
* Improved/updated documentation file `Cuts.md`, which has always bugged me.


**0.7.11** June 2023

* Add `overwrite` parameter to phase and time-drift corrections.
* Update line shapes: Fe L line, ClKAlpha.
* Realtime state slice fix


**0.7.10** June 2, 2023

* Fix issue 229: bug in writing `bin/ljh_merge`; was not writing timestamp and row count.
* Fix issue 230: add Sc Kα and Kβ data from 2019-2020 publications by Dean et al.
* Fix issue 231: document LJH files; other requests need no changes.
* Fix issue 234: `make doctest` fails in our pipeline tests.
* Fix issue 228+235: skip test of pickling recipe books, which pins dill and Python versions.
* Fix issue 212: call garbage collector to close memmap files when deleting `off.ChannelGroup`.
* Fix issue 239: could not open `TESGroup(..., noise_only=True)`.


**0.7.9** January 11, 2023

* Run bitbucket pipeline with python 3.7 and 3.10 instead of 3.7 and 3.9.
* Add `compute_noise()` replacing `compute_noise_spectra()`; deprecate the latter.
* Fix issue 223: add `assume_white_noise` so data can be filtered w/o noise files.
* Fix issue 225: bug in using LJH files where no non-trivial experiment state was set.
* Fix issue 226: repair some warnings appearing in the test suite.
* Run autopep8 (and add autopep8 target to Makefile)
* Make a new script `bin/ljh_merge` to merge multiple LJH files into one.


**0.7.8** May 17, 2022

* Fix issue 213: `ds.plot_summaries()` should accept `valid=b`, a boolean array.
* Fix issue 214: verify that `cutAdd(...overwrite=True)` works for OFF analysis.
* Fix issue 215: add Kα lines of magnesium, aluminum, silicon from Ménesguen 2022.
* Fix issue 216: calibration should fail more obviously when data aren't monotonic.
* Fix issue 217: problem with rounding error giving negative values in fit model.
* Fix issue 218: `distutils.version` is deprecated.
* Fix issue 219: should raise Exception when `MLEModel.fit(...weights=w)` for non-None weights.
* Fix issue 220: read any experiment_state.txt file and make into categorical cuts.
* Fix issue 221: bug in plotting noise autocorrelation.
* Fix issue 222: bug in re-making filters and overwriting in HDF5 backup file.
* Put `mass.materials` in default sub-packages for pip installation.


**0.7.7** November 29, 2021

* Fix issue 205: add line shapes of Se, Y, Zr K lines from Ito et al 2020.
* Fix issue 206: update calibration curves: uncertainty and better smoothing spline theory.
* Fix issue 207: update usage of numpy/Cython; standardize imports of numpy/scipy/pylab as np/sp/plt.
* Fix issue 208: allow save/restore of filters to HDF5 even when too long for HDF5 attributes.
* Fix issue 209: replace dependency xraylib with xraydb.
* Fix issue 210: add line shapes of Ir, Pt, Au, Pb, Bi L lines.
* Fix issue 211: hide math warnings during pytest testing.


**0.7.6** November 24, 2020

* Fix issue 189: clean up top-level directory and pytest configuration.
* Fix issue 191: typos in our CrKAlpha line and apparent typo in Hölzer on the FeKAlpha line.
* Fix issue 192: some problem with using `MLEModel` for fits that aren't spectral lines.
* Fix issue 193: problem in fitting to histograms with `dtype=np.float32` for the bin edges.
* Fix issue 194: triggers the too-narrow-bins fit error when it should not, if dPH/dE >> 1.
* Fix issue 196: reorganize x-ray filter code; add Horton 2018 design.
* Fix issue 197: work around a problem opening certain noise HDF5 files.
* Fix issue 199: remove Qt4 (a Python 2-only package) and GUIs based on it.
* Fix issue 200: work with h5py version 3 (reads strings as bytes type).
* Fix issue 201: add examples in line_fitting.rst to show how to fit Gauss, Lorentz, or Voigt
* Fix issue 202: fluorescence models use parameter "integral" instead of ill-defined "amplitude".
* Fix issue 203: autocal uses new-style fits.
* Fix issue 204: add optional quantum efficiency model to line fits: now can fit line times QE.
* Replace line fitting documentation with a doctest document.


**0.7.5** March 31, 2020

* This is the last version that supports Python 2.7.
* `mass.spectra` contains dictionary of class instances instead of class objects.
* Fix long lines and other pep8 warnings. Fix the Make targets pep8 and lint for Python3.

**0.7.4** March 26, 2020

* Make `mass` installable by pip.
* Add entry points so some scripts are automatically installed.
* Fix minor annoyances and pep-8 violations.
* Fix issue 187: cannot plot_average_pulses or plot_filters.
* Fix issue 188: annoying log messages upon reading older LJH files.

**0.7.3** January 2020-March 2020

* Reorganize code to live in mass/... instead of src/mass/...; always test installed Mass.
* Can now use "setup.py develop" to link `site-packages` back to local mass, so "installed Mass" can be your local.
* Fix issue 172: add an intrinsic Gaussian in SpectralLine: components can now be Voigts, not Lorentzians.
* Spectral lines can have a 2-sided exponential tail, not only a low-energy tail.
* Instantiating a `GenericLineModel` with the default `has_tails=False` forbids exponential tails, taking a shortcut around that (slow) code.
* Add doc/LineFitting.md to document use of the new fitting Models.
* Fix issue 165: use of LMFIT for fitting is now the default. Deprecate the old `*Fitter` objects.
* Fix issue 163: problems when the scaling of parameters (or their uncertainty) varies widely between parameters.
* Start using [pytest](https://docs.pytest.org/en/latest/) for package testing instead of our own `runtests.py` script.
* Fix issue 181: deprecated `import imp` was removed; no longer needed with pytest.
* Remove global dictionaries `fitter_classes` and `model_classes`. Replace with functions `make_line_fitter` and `make_line_model` that generate instances from a `SpectralLine` object. Fixes issue 182.
* Fix issues 183-184: problems in `mass.off`.

**0.7.2** December 2019-January 2020

* Allow ArrivalTimeSafeFilter to be full length, skipping the "shift-1" possibility that DASTARD doesn't need.
* Refactor calling `MicrocalDataSet` method `compute_filter()` into `compute_5lag_filter()` and `compute_ats_filter()`.
* Add scripts/ljh2off.py and `MicrocalDataSet.projectors_to_hdf5()`
* Fix issue 177: read new and old stored filters.
* projectors include v_dv, noise_rms_median, noise_rms_sigma
* refactor projectors to `pulse_model.PulseModel`
* `ExperimentStateFile` stores unique states as slices
* faster `getOffAttr` (OFF file performance) for lists of 100s of slices
* `data.refreshFromFiles` added, this parses the experiment state file from the last point it was parsed to, then updates the off file mmaps, then recalculates all `ds._statesDict` based on the new states and info in the OFF file.
* Has tests on the internals of `ExperimentStatefile` and `OffFile`.
* Fix reading in Py3 of HDF5 calbrations written by Py2, and other Py3 problems.
* Silent testing.
* Support OFF files version 0.3.0.

**0.7.1** November 2019-December 2019

* More neon HCI lines.
* compute_newfilter(...) takes option to turn off shift-by-1 (useful when working on Dastard data).
* Fix issue 175: use of basestring isn't Python 3 compatible.
* Fix issue 176: band limited ArrivalTimeSafeFilter were not DC-insensitive.
* In the above, we fundamentally changed the exact computation of a filter so filtered data _will_ be changed by this version of MASS.

**0.7.0** December 2018-October 2019

* Add partial use of [LMFit](https://lmfit.github.io/lmfit-py/index.html) for fitting.
* Add code for analysis of OFF files.
* Add K line shapes for elements K, S, Cl. Also Nb (K-beta only).
* Add fitters for certain highly charged ions from NIST Atomic Spectra Database.
* Many other small changes, particularly for use at the EBIT.

**0.6.6** August-October 2019

* Fix issue 162: overcome biased fits when bins are too wide by allowing numerical integration in bin. How densely to sample can be chosen by user or a heuristic.
* Fix issue 164: silently "correct" the off-by-3 error on `nPresamples` in MATTER-produced LJH files.
* Fix issue 167: add molybdenum L line data from Mendenhall 2019.
* Fix issue 147: auto_cuts fails if other cuts already exists.
* Fix issue 140: pass tests on Python version 3.
* Fix issue 166: could not run phase_correct twice on same data (HDF5 error).

**0.6.5** July 2018-June 2019

* Factor phase correction into its own class and source file.
* Add lineshape models for bromine K and tungsten L lines.
* Allow read-only opening of HDF5 files (don't try to update attributes in that case).
* Fix bugs in `EnergyCalibration.plot()`

**0.6.4** May-July 2018

* Fix issue 156: phase correction with low statistics.
* Fix issue 157: noise fails if noise records aren't continuous.
* Fix issue 158: certain test failures.
* Make phase_correct method2017=True the default.
* Pep-8 fixes.

**0.6.3** May 2018

* Refactor Fluorescence Line and Fitter Code.
* Fix incorrect fitters where Chantler reported Voigt peak height instead of area, such as `VKalpha`.
* Add `fluorescence.md` doc file.

**0.6.2** November 2017 - April 2018

* Fixed `setup.py` to be compatible with Pip 10.0.0+.
* Fixed some minor bugs and redundancies.
* Added `ToeplitzWhitener.solveW` method and tests for `ToeplitzWhitener`.
* New filtering API: `f_3db` and `fmax` are set only at `filter.compute()` time.
* Added arguments to `ArrivalTimeSafeFilter.compute()` so you can emulate shorter records.
* Change `plot_average_pulses` and `plot_noise` to leave out bad channels by default.

**0.6.1** September-November 2017

* Added some features to support analysis of microwave MUX data.
* Added some random-matrix techniques to `mass.mathstat.utilities`.
* Used a decorator to add methods to `TESGroup` that loop over channel objects.
* Galen added configuration of Sphinx to auto-generate HTML documentation from the docstrings.

**0.6.0** September 2017

* Fixing a number of outstanding problems (issues 88-100 at least).
* Fixed problems in new-style filtering.
* Removed requirement that user specify a peak time.
* Lots of cleaning up: Remove code that is not still used or correct, or move it to nonstandard. Remove julia subdirectory and workarounds.py.

**0.5.3** March-April 2017

* Joe added entropy, cross-entropy, and Kullback-Leibler divergence computation on distributions assuming a Laplace kernel-density estimator.
* Added a new, tentative "method2017" for phase correction.
* Also, bug fixes.

**0.5.2** February 2017

* Young is working on some things.
* Joe added LJH modifier.
* Deprecated ROOT file format handler.

**0.5.1** November 2016

* Fix a bug in how filters are restored from disk (issue 82).

**0.5.0** October 2016

* Galen reorganized the source tree. That alone seems like worth a minor version number.
* Also created some 69 regression and other unit tests, which all pass now. Several bugs were fixed in the process.
* Added file pattern-matching to TESGroup constructor.
* New-style optimal filters became the default.
* Fixed issues 60, 62, and most of 70-81.

**0.4.4** August 2016

* Young changed the version number, but I (JF) do not know why.

**0.4.3** May 2016

* Reorganized code that fits spectral line models (Voigt, Gaussian, and specific Kα or Kβ lines).
* Added low-E tails to the Voigt and Gaussian fitters.
* Fixed issues #45-51, except for 48.

**0.4.2** October 2015

* Return the main objects to pure Python, with Cython subclasses. Also not sure this is a good idea, but we'll experiment with it.

**0.4.1** October 1, 2015

* Uses pure Cython for channel.pyx. We decided that this experiment was not a positive development, but it was worth trying.

**0.4.0** September 2015

* New filtering methods available from Joe. Still experimental! Don't set ```MicrocalDataSet._use_new_filters = True``` unless you know what you're doing!<|MERGE_RESOLUTION|>--- conflicted
+++ resolved
@@ -3,11 +3,8 @@
 **0.8.3** February 2024-
 
 * Read LJH file row number correctly (issue 268).
-<<<<<<< HEAD
+* Improve behavior of powerspectrum and `ExperimentalFilter` objects.
 * Experimental `bin/ljh2clickhouse` conversion tool.
-=======
-* Improve behavior of powerspectrum and `ExperimentalFilter` objects.
->>>>>>> 86df5093
 
 
 **0.8.2** February 23, 2024

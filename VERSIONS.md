## Note on version numbers of Mass

**0.8.2** February 2024-

* Fix bug in reading certain external trigger files (issue 262).
* Improve installation instructions in README (issue 261).
* Parse `*external_trigger.bin` file for assumed row count (issue 263).
<<<<<<< HEAD
* Add K-alpha lines of Sm, Gd, Tb, Dy, and Ho (issue 264).
* Introduce the idea of subframe divisions to get timing info a rates faster than the frame rate for µMUX (issue 265).
=======
* Add Pr, Nd, and Eu K line shape models (issue 266).
>>>>>>> 45108a36

**0.8.1** February 4, 2024

* Fix bug in fits where E-response has exponential tails (issue 250). Ensure `tail_tau` has consistent meaning indepdenent of energy scale. So keV-scale lines like MnKAlpha have same `tail_tau` meaning as the MeV lines as used in TrueBq.
* `GenericLineModel.guess` now requires `dph_de` as an argument. This allows the guessed `fwhm` value to be in eV as intended, rather than arbs. This may break some user code.
* Change high-E exponential tails models, so we vary _not_ the low and high tail fractions, but the total tail fraction and the share due to the high tail. Thus both can be fixed to the [0,1] range safely (issue 252).
* Add an example MnKAlpha analysis with normal mass.
* Updates to use external trigger in processing OFF files, made Oct 2023 at the EBIT.
* Avoid scipy version 1.11.2, but not earlier or later, as only 1.11.2 makes our tests fail (issue 253).
* Sort filenames correctly in `bin/ljh_merge` (issue 254).
* Don't ignore the `use_only` and `never_use` lists in `TESGroup` constructor when making a pulse-only dataset (issue 255).
* Allow `bin/ljh_merge` to accept multiple patters, enabling shell brace-expansion to work (issue 258).
* Fix bug in the `p_peak_time` property so that peak times less than 0 are correct (issue 259).


**0.8.0** August 10, 2023

* Use `np.memmap` on LJH files as well as OFF (issue 160).
* Remove `iter_segments()` and internal use of `read_segment()`.
* Start to use `setup.cfg` instead of Python code to configure build/install (issue 238).
* Clean out code from the `nonstandard` directory (issue 241).
* Move tests out of the installed mass package (issue 242).
* Use ruff instead of very slow pylint (issue 243).
* Use numpy's new API for random numbers (issue 244).
* Remove the `CythonMicrocalDataSet` class; replace with pure Cython functions (issue 245).
* Remove the deprecated non-LMfit-based `MaximumLikelihoodFitter` (issue 246).
* Replace all `unittest` with `pytest`-based testing (issue 247).
* Remove the monkey-patch to `np.histogram` required by numpy 1.13 (issue 248)
* Fix error in `summarize_data(..., use_cython=False)` for multi-segment LJH files (issue 249)
* Improved/updated documentation file `Cuts.md`, which has always bugged me.


**0.7.11** June 2023

* Add `overwrite` parameter to phase and time-drift corrections.
* Update line shapes: Fe L line, ClKAlpha.
* Realtime state slice fix


**0.7.10** June 2, 2023

* Fix issue 229: bug in writing `bin/ljh_merge`; was not writing timestamp and row count.
* Fix issue 230: add Sc Kα and Kβ data from 2019-2020 publications by Dean et al.
* Fix issue 231: document LJH files; other requests need no changes.
* Fix issue 234: `make doctest` fails in our pipeline tests.
* Fix issue 228+235: skip test of pickling recipe books, which pins dill and Python versions.
* Fix issue 212: call garbage collector to close memmap files when deleting `off.ChannelGroup`.
* Fix issue 239: could not open `TESGroup(..., noise_only=True)`.


**0.7.9** January 11, 2023

* Run bitbucket pipeline with python 3.7 and 3.10 instead of 3.7 and 3.9.
* Add `compute_noise()` replacing `compute_noise_spectra()`; deprecate the latter.
* Fix issue 223: add `assume_white_noise` so data can be filtered w/o noise files.
* Fix issue 225: bug in using LJH files where no non-trivial experiment state was set.
* Fix issue 226: repair some warnings appearing in the test suite.
* Run autopep8 (and add autopep8 target to Makefile)
* Make a new script `bin/ljh_merge` to merge multiple LJH files into one.


**0.7.8** May 17, 2022

* Fix issue 213: `ds.plot_summaries()` should accept `valid=b`, a boolean array.
* Fix issue 214: verify that `cutAdd(...overwrite=True)` works for OFF analysis.
* Fix issue 215: add Kα lines of magnesium, aluminum, silicon from Ménesguen 2022.
* Fix issue 216: calibration should fail more obviously when data aren't monotonic.
* Fix issue 217: problem with rounding error giving negative values in fit model.
* Fix issue 218: `distutils.version` is deprecated.
* Fix issue 219: should raise Exception when `MLEModel.fit(...weights=w)` for non-None weights.
* Fix issue 220: read any experiment_state.txt file and make into categorical cuts.
* Fix issue 221: bug in plotting noise autocorrelation.
* Fix issue 222: bug in re-making filters and overwriting in HDF5 backup file.
* Put `mass.materials` in default sub-packages for pip installation.


**0.7.7** November 29, 2021

* Fix issue 205: add line shapes of Se, Y, Zr K lines from Ito et al 2020.
* Fix issue 206: update calibration curves: uncertainty and better smoothing spline theory.
* Fix issue 207: update usage of numpy/Cython; standardize imports of numpy/scipy/pylab as np/sp/plt.
* Fix issue 208: allow save/restore of filters to HDF5 even when too long for HDF5 attributes.
* Fix issue 209: replace dependency xraylib with xraydb.
* Fix issue 210: add line shapes of Ir, Pt, Au, Pb, Bi L lines.
* Fix issue 211: hide math warnings during pytest testing.


**0.7.6** November 24, 2020

* Fix issue 189: clean up top-level directory and pytest configuration.
* Fix issue 191: typos in our CrKAlpha line and apparent typo in Hölzer on the FeKAlpha line.
* Fix issue 192: some problem with using `MLEModel` for fits that aren't spectral lines.
* Fix issue 193: problem in fitting to histograms with `dtype=np.float32` for the bin edges.
* Fix issue 194: triggers the too-narrow-bins fit error when it should not, if dPH/dE >> 1.
* Fix issue 196: reorganize x-ray filter code; add Horton 2018 design.
* Fix issue 197: work around a problem opening certain noise HDF5 files.
* Fix issue 199: remove Qt4 (a Python 2-only package) and GUIs based on it.
* Fix issue 200: work with h5py version 3 (reads strings as bytes type).
* Fix issue 201: add examples in line_fitting.rst to show how to fit Gauss, Lorentz, or Voigt
* Fix issue 202: fluorescence models use parameter "integral" instead of ill-defined "amplitude".
* Fix issue 203: autocal uses new-style fits.
* Fix issue 204: add optional quantum efficiency model to line fits: now can fit line times QE.
* Replace line fitting documentation with a doctest document.


**0.7.5** March 31, 2020

* This is the last version that supports Python 2.7.
* `mass.spectra` contains dictionary of class instances instead of class objects.
* Fix long lines and other pep8 warnings. Fix the Make targets pep8 and lint for Python3.

**0.7.4** March 26, 2020

* Make `mass` installable by pip.
* Add entry points so some scripts are automatically installed.
* Fix minor annoyances and pep-8 violations.
* Fix issue 187: cannot plot_average_pulses or plot_filters.
* Fix issue 188: annoying log messages upon reading older LJH files.

**0.7.3** January 2020-March 2020

* Reorganize code to live in mass/... instead of src/mass/...; always test installed Mass.
* Can now use "setup.py develop" to link `site-packages` back to local mass, so "installed Mass" can be your local.
* Fix issue 172: add an intrinsic Gaussian in SpectralLine: components can now be Voigts, not Lorentzians.
* Spectral lines can have a 2-sided exponential tail, not only a low-energy tail.
* Instantiating a `GenericLineModel` with the default `has_tails=False` forbids exponential tails, taking a shortcut around that (slow) code.
* Add doc/LineFitting.md to document use of the new fitting Models.
* Fix issue 165: use of LMFIT for fitting is now the default. Deprecate the old `*Fitter` objects.
* Fix issue 163: problems when the scaling of parameters (or their uncertainty) varies widely between parameters.
* Start using [pytest](https://docs.pytest.org/en/latest/) for package testing instead of our own `runtests.py` script.
* Fix issue 181: deprecated `import imp` was removed; no longer needed with pytest.
* Remove global dictionaries `fitter_classes` and `model_classes`. Replace with functions `make_line_fitter` and `make_line_model` that generate instances from a `SpectralLine` object. Fixes issue 182.
* Fix issues 183-184: problems in `mass.off`.

**0.7.2** December 2019-January 2020

* Allow ArrivalTimeSafeFilter to be full length, skipping the "shift-1" possibility that DASTARD doesn't need.
* Refactor calling `MicrocalDataSet` method `compute_filter()` into `compute_5lag_filter()` and `compute_ats_filter()`.
* Add scripts/ljh2off.py and `MicrocalDataSet.projectors_to_hdf5()`
* Fix issue 177: read new and old stored filters.
* projectors include v_dv, noise_rms_median, noise_rms_sigma
* refactor projectors to `pulse_model.PulseModel`
* `ExperimentStateFile` stores unique states as slices
* faster `getOffAttr` (OFF file performance) for lists of 100s of slices
* `data.refreshFromFiles` added, this parses the experiment state file from the last point it was parsed to, then updates the off file mmaps, then recalculates all `ds._statesDict` based on the new states and info in the OFF file.
* Has tests on the internals of `ExperimentStatefile` and `OffFile`.
* Fix reading in Py3 of HDF5 calbrations written by Py2, and other Py3 problems.
* Silent testing.
* Support OFF files version 0.3.0.

**0.7.1** November 2019-December 2019

* More neon HCI lines.
* compute_newfilter(...) takes option to turn off shift-by-1 (useful when working on Dastard data).
* Fix issue 175: use of basestring isn't Python 3 compatible.
* Fix issue 176: band limited ArrivalTimeSafeFilter were not DC-insensitive.
* In the above, we fundamentally changed the exact computation of a filter so filtered data _will_ be changed by this version of MASS.

**0.7.0** December 2018-October 2019

* Add partial use of [LMFit](https://lmfit.github.io/lmfit-py/index.html) for fitting.
* Add code for analysis of OFF files.
* Add K line shapes for elements K, S, Cl. Also Nb (K-beta only).
* Add fitters for certain highly charged ions from NIST Atomic Spectra Database.
* Many other small changes, particularly for use at the EBIT.

**0.6.6** August-October 2019

* Fix issue 162: overcome biased fits when bins are too wide by allowing numerical integration in bin. How densely to sample can be chosen by user or a heuristic.
* Fix issue 164: silently "correct" the off-by-3 error on `nPresamples` in MATTER-produced LJH files.
* Fix issue 167: add molybdenum L line data from Mendenhall 2019.
* Fix issue 147: auto_cuts fails if other cuts already exists.
* Fix issue 140: pass tests on Python version 3.
* Fix issue 166: could not run phase_correct twice on same data (HDF5 error).

**0.6.5** July 2018-June 2019

* Factor phase correction into its own class and source file.
* Add lineshape models for bromine K and tungsten L lines.
* Allow read-only opening of HDF5 files (don't try to update attributes in that case).
* Fix bugs in `EnergyCalibration.plot()`

**0.6.4** May-July 2018

* Fix issue 156: phase correction with low statistics.
* Fix issue 157: noise fails if noise records aren't continuous.
* Fix issue 158: certain test failures.
* Make phase_correct method2017=True the default.
* Pep-8 fixes.

**0.6.3** May 2018

* Refactor Fluorescence Line and Fitter Code.
* Fix incorrect fitters where Chantler reported Voigt peak height instead of area, such as `VKalpha`.
* Add `fluorescence.md` doc file.

**0.6.2** November 2017 - April 2018

* Fixed `setup.py` to be compatible with Pip 10.0.0+.
* Fixed some minor bugs and redundancies.
* Added `ToeplitzWhitener.solveW` method and tests for `ToeplitzWhitener`.
* New filtering API: `f_3db` and `fmax` are set only at `filter.compute()` time.
* Added arguments to `ArrivalTimeSafeFilter.compute()` so you can emulate shorter records.
* Change `plot_average_pulses` and `plot_noise` to leave out bad channels by default.

**0.6.1** September-November 2017

* Added some features to support analysis of microwave MUX data.
* Added some random-matrix techniques to `mass.mathstat.utilities`.
* Used a decorator to add methods to `TESGroup` that loop over channel objects.
* Galen added configuration of Sphinx to auto-generate HTML documentation from the docstrings.

**0.6.0** September 2017

* Fixing a number of outstanding problems (issues 88-100 at least).
* Fixed problems in new-style filtering.
* Removed requirement that user specify a peak time.
* Lots of cleaning up: Remove code that is not still used or correct, or move it to nonstandard. Remove julia subdirectory and workarounds.py.

**0.5.3** March-April 2017

* Joe added entropy, cross-entropy, and Kullback-Leibler divergence computation on distributions assuming a Laplace kernel-density estimator.
* Added a new, tentative "method2017" for phase correction.
* Also, bug fixes.

**0.5.2** February 2017

* Young is working on some things.
* Joe added LJH modifier.
* Deprecated ROOT file format handler.

**0.5.1** November 2016

* Fix a bug in how filters are restored from disk (issue 82).

**0.5.0** October 2016

* Galen reorganized the source tree. That alone seems like worth a minor version number.
* Also created some 69 regression and other unit tests, which all pass now. Several bugs were fixed in the process.
* Added file pattern-matching to TESGroup constructor.
* New-style optimal filters became the default.
* Fixed issues 60, 62, and most of 70-81.

**0.4.4** August 2016

* Young changed the version number, but I (JF) do not know why.

**0.4.3** May 2016

* Reorganized code that fits spectral line models (Voigt, Gaussian, and specific Kα or Kβ lines).
* Added low-E tails to the Voigt and Gaussian fitters.
* Fixed issues #45-51, except for 48.

**0.4.2** October 2015

* Return the main objects to pure Python, with Cython subclasses. Also not sure this is a good idea, but we'll experiment with it.

**0.4.1** October 1, 2015

* Uses pure Cython for channel.pyx. We decided that this experiment was not a positive development, but it was worth trying.

**0.4.0** September 2015

* New filtering methods available from Joe. Still experimental! Don't set ```MicrocalDataSet._use_new_filters = True``` unless you know what you're doing!<|MERGE_RESOLUTION|>--- conflicted
+++ resolved
@@ -5,12 +5,9 @@
 * Fix bug in reading certain external trigger files (issue 262).
 * Improve installation instructions in README (issue 261).
 * Parse `*external_trigger.bin` file for assumed row count (issue 263).
-<<<<<<< HEAD
 * Add K-alpha lines of Sm, Gd, Tb, Dy, and Ho (issue 264).
 * Introduce the idea of subframe divisions to get timing info a rates faster than the frame rate for µMUX (issue 265).
-=======
 * Add Pr, Nd, and Eu K line shape models (issue 266).
->>>>>>> 45108a36
 
 **0.8.1** February 4, 2024
 

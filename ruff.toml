--- conflicted
+++ resolved
@@ -11,14 +11,8 @@
 line-length = 135
 preview = true
 
-<<<<<<< HEAD
-lint.preview = true
-
-lint.select = [
-=======
 [lint]
 select = [
->>>>>>> d0feacae
   "E",  # pycodestyle
   "W",  # pycodestyle
   "E225",  # pycodestyle missing whitespace around operator
